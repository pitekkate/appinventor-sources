// -*- mode: java; c-basic-offset: 2; -*-
// Copyright 2009-2011 Google, All Rights reserved
// Copyright 2011-2012 MIT, All rights reserved
// Released under the MIT License https://raw.github.com/mit-cml/app-inventor/master/mitlicense.txt

package com.google.appinventor.client.explorer.youngandroid;

import com.google.appinventor.client.Ode;

import static com.google.appinventor.client.Ode.MESSAGES;
import com.google.appinventor.client.explorer.project.Project;
import com.google.appinventor.client.explorer.project.ProjectComparators;
import com.google.appinventor.client.explorer.project.ProjectManagerEventListener;

import com.google.appinventor.client.output.OdeLog;
import com.google.appinventor.shared.rpc.ServerLayout;
import com.google.appinventor.shared.rpc.UploadResponse;
import com.google.appinventor.shared.rpc.project.GalleryApp;
import com.google.appinventor.shared.rpc.project.GalleryComment;
import com.google.appinventor.client.ErrorReporter;
import com.google.appinventor.client.GalleryClient;
import com.google.appinventor.client.GalleryGuiFactory;
import com.google.appinventor.client.GalleryRequestListener;
import com.google.appinventor.client.OdeAsyncCallback;

import com.google.gwt.cell.client.EditTextCell;
import com.google.gwt.core.client.GWT;
import com.google.gwt.event.dom.client.ClickEvent;
import com.google.gwt.event.dom.client.ClickHandler;
import com.google.gwt.event.dom.client.HasClickHandlers;
import com.google.gwt.event.dom.client.MouseDownEvent;
import com.google.gwt.event.dom.client.MouseDownHandler;
import com.google.gwt.event.logical.shared.ValueChangeEvent;
import com.google.gwt.event.logical.shared.ValueChangeHandler;
import com.google.gwt.event.dom.client.ChangeEvent;
import com.google.gwt.event.dom.client.ChangeHandler;
import com.google.gwt.http.client.Request;
import com.google.gwt.http.client.RequestBuilder;
import com.google.gwt.http.client.RequestCallback;
import com.google.gwt.http.client.RequestException;
import com.google.gwt.http.client.Response;
import com.google.gwt.i18n.client.DateTimeFormat;
import com.google.gwt.user.cellview.client.CellList;
import com.google.gwt.user.client.ui.Button;
import com.google.gwt.user.client.ui.CheckBox;
import com.google.gwt.user.client.ui.Composite;
import com.google.gwt.user.client.ui.FileUpload;
import com.google.gwt.user.client.ui.FlowPanel;
import com.google.gwt.user.client.ui.FormPanel;
import com.google.gwt.user.client.ui.Grid;
import com.google.gwt.user.client.ui.HTML;
import com.google.gwt.user.client.ui.HorizontalPanel;
import com.google.gwt.user.client.ui.Label;
import com.google.gwt.user.client.ui.VerticalPanel;

import com.google.gwt.user.client.ui.Image;

import com.google.appinventor.client.explorer.project.Project;

import java.text.SimpleDateFormat;
import java.util.ArrayList;
import java.util.Arrays;
import java.util.Collections;
import java.util.Comparator;
import java.util.Date;
import java.util.HashMap;
import java.util.List;
import java.util.Map;

import com.google.gwt.http.client.RequestBuilder;
import com.google.gwt.http.client.Request;
import com.google.gwt.http.client.RequestCallback;
import com.google.gwt.http.client.RequestException;
import com.google.gwt.http.client.Response;

import com.google.appinventor.client.utils.Uploader;
import com.google.appinventor.client.wizards.FileUploadWizard;
import com.google.appinventor.client.wizards.NewProjectWizard.NewProjectCommand;
import com.google.appinventor.shared.rpc.project.UserProject;

import com.google.appinventor.shared.rpc.project.youngandroid.NewYoungAndroidProjectParameters;
import com.google.appinventor.shared.rpc.project.youngandroid.YoungAndroidProjectNode;
import com.google.gwt.user.client.Window;

/**
 * The gallery list shows apps from the gallery in a table.
 *
 * <p> The project name and date created will be shown in the table.
 *
 * @author wolberd@google.com (Dave Wolber)
 */
public class GalleryPage extends Composite implements GalleryRequestListener {
  
  GalleryClient gallery = new GalleryClient(this);
  GalleryGuiFactory galleryGF = new GalleryGuiFactory();
  GalleryApp app = null;
  String projectName=null;
  Project project;

  private final FlowPanel galleryGUI;
  private final FlowPanel appSingle;
  private final FlowPanel appsByAuthor;
  private final FlowPanel appsByTags;
  private final FlowPanel appDetails;
  private final FlowPanel appHeader;
  private final FlowPanel appInfo;
  private final FlowPanel appAction;
  private final FlowPanel appMeta;
  private final FlowPanel appDates;
  private final FlowPanel appDescription;
  private final FlowPanel appComments;
  private final FlowPanel appCommentsList;
  private String tagSelected;

  public static final int VIEWAPP=0;
  public static final int NEWAPP =1;
  public static final int UPDATEAPP=2;  
  private int editStatus;
  /* Publish & edit state components */
  private FileUpload upload;
  private CellList<String> titleCellList;
  private CellList<String> descCellList;
  
  /**
   * Creates a new GalleryPage
   */
  public GalleryPage(final GalleryApp app,final int editStatus) {

    this.app = app;
    this.editStatus=editStatus;
    OdeLog.log("GALLERY PAGE CONSTRUCT, title is:"+app.getTitle());
    // Initialize UI
    VerticalPanel panel = new VerticalPanel();
    panel.setWidth("100%");    
    galleryGUI = new FlowPanel();
    appSingle = new FlowPanel();
    appDetails = new FlowPanel();
    appHeader = new FlowPanel();
    appInfo = new FlowPanel();
    appAction = new FlowPanel();
    appMeta = new FlowPanel();
    appDates = new FlowPanel();
    appDescription = new FlowPanel();
    appComments = new FlowPanel();
    appCommentsList = new FlowPanel();

    appsByAuthor = new FlowPanel();
    appsByTags = new FlowPanel();
    tagSelected = "";

    // App header - image
    appHeader.addStyleName("app-header");
    
    // If we're editing, add input form for image
    if (newOrUpdateApp()) {
      FlowPanel imageUploadBox = new FlowPanel();
      imageUploadBox.addStyleName("app-image-uploadbox");
      imageUploadBox.addStyleName("gallery-editbox");
      Label imageUploadPrompt = new Label("Upload your project image!");
      imageUploadPrompt.addStyleName("app-image-uploadprompt");
      imageUploadPrompt.addStyleName("gallery-editprompt");
      imageUploadBox.add(imageUploadPrompt);
      
      upload = new FileUpload();
      upload.setName(ServerLayout.UPLOAD_FILE_FORM_ELEMENT);
      upload.addChangeHandler(new ChangeHandler() {
        @Override
        public void onChange(ChangeEvent event) {
          // Moved this to publish button
        }
      });
<<<<<<< HEAD
      

=======
>>>>>>> 9895552b
      imageUploadBox.add(upload);
      
      
      appHeader.add(imageUploadBox);
    } else  { // we are just viewing this page 
      Image image = new Image();
      image.setUrl(app.getImageURL());
      image.addStyleName("app-image");
      appHeader.add(image);      
    }

    // App header - action button
    appHeader.add(appAction);

    if (!newOrUpdateApp()) {
      Button openAppButton = new Button("Try this app");    
      openAppButton.addClickHandler(new ClickHandler() {
        // Open up source file if clicked the action button
        public void onClick(ClickEvent event) {
          //gallery.loadSourceFile(app.getProjectName(),app.getSourceURL());
          gallery.loadSourceFile(app);
        }
      });
      openAppButton.addStyleName("app-action");
      appAction.add(openAppButton);
    } else {
    
      Button publishButton = null;
      if (editStatus==NEWAPP)
        publishButton = new Button("Publish");
      else // UPDATEAPP
        publishButton = new Button("Update");

      publishButton.addClickHandler(new ClickHandler() {
        @Override
        public void onClick(ClickEvent event) {
          
          // Prepare temporary gallery ID (-1 indicates invalidity)
          final String thisGalleryId = "-1";
              
          // Callback for when the server returns us the apps
          final Ode ode = Ode.getInstance();
          final OdeAsyncCallback<Long> callback = new OdeAsyncCallback<Long>(
            // failure message
            MESSAGES.galleryError()) {
            @Override
            // 2. When publish call returns
            public void onSuccess(Long galleryId) {
              // the server has returned us something
              OdeLog.log("we had a successful publish");
              // String s = String.valueOf(galleryId);
              final OdeAsyncCallback<Void> projectCallback = new OdeAsyncCallback<Void>(
              // failure message
              MESSAGES.galleryError()) {
                @Override
                //4. When setGalleryId call returns, which we don't need to do anything
                public void onSuccess(Void result) {
                  
                }
              };
<<<<<<< HEAD
              if (editStatus==NEWAPP)
                ode.getProjectService().setGalleryId(app.getProjectId(),galleryId,projectCallback);
=======
              // 3. Set galleryId of the project once it's published
              ode.getProjectService().setGalleryId(app.getProjectId(), 
                  galleryId, projectCallback);
              app.setGalleryAppId(galleryId);
              
              // 4. Process the app image upload
              String uploadFilename = upload.getFilename();
              if (!uploadFilename.isEmpty()) {
                // Grab and validify the filename
                final String filename = makeValidFilename(uploadFilename);

                OdeLog.log("############## GALLERYID BEGIN ############");
                OdeLog.log(String.valueOf(app.getGalleryAppId()));
                OdeLog.log("############## GALLERYID DONE ############");
                // Forge the request URL for gallery servlet
                String uploadUrl = GWT.getModuleBaseURL() + 
                    ServerLayout.GALLERY_SERVLET + "/" + String.valueOf(app.getGalleryAppId()) + "/"
                    + filename;
                Uploader.getInstance().upload(upload, uploadUrl,
                    new OdeAsyncCallback<UploadResponse>(MESSAGES.fileUploadError()) {
                  @Override
                  public void onSuccess(UploadResponse uploadResponse) {
                    switch (uploadResponse.getStatus()) {
                    case SUCCESS:
                      ErrorReporter.hide();
                      // Vincent node: capture this later
                      /*
                      onUploadSuccess(folderNode, filename, uploadResponse.getModificationDate(),
                          fileUploadedCallback);
                      */
                      break;
                    case FILE_TOO_LARGE:
                      // The user can resolve the problem by
                      // uploading a smaller file.
                      ErrorReporter.reportInfo(MESSAGES.fileTooLargeError());
                      break;
                    default:
                      ErrorReporter.reportError(MESSAGES.fileUploadError());
                      break;
                    }
                  }
                });
                
              } else {
                Window.alert(MESSAGES.noFileSelected());
              }
              
              
>>>>>>> 9895552b
            }
          };
        // Prepare the title and description from user inputs
        app.setTitle(sanitizeEditedValue(titleCellList));
        app.setDescription(sanitizeEditedValue(descCellList));
<<<<<<< HEAD
        // ok, this is below the call back, but of course it is done first 
        if (editStatus==NEWAPP)
          ode.getGalleryService().publishApp(app.getProjectId(), app.getTitle(), app.getProjectName(), app.getDescription(), callback);
        else
          ode.getGalleryService().updateApp(app.getGalleryAppId(), app.getProjectId(), app.getTitle(), app.getProjectName(), app.getDescription(), callback);
=======
        // 1. Ok, this is below the call back, but of course it is done first 
        ode.getGalleryService().publishApp(app.getProjectId(), app.getTitle(), 
            app.getProjectName(), app.getDescription(), callback);
        
>>>>>>> 9895552b
        }
      });    
      
      
      
      
      publishButton.addStyleName("app-action");
      appAction.add(publishButton);    
    }
    
     
    
    // App details - header title
    if (newOrUpdateApp()) {
      // GUI for editable title container
      FlowPanel titleBox = new FlowPanel();
      titleBox.addStyleName("app-titlebox");
      titleBox.addStyleName("gallery-editbox");
      
      // Create an editable text cell to render values
      EditTextCell titlePrompt = new EditTextCell();
      // Create a cell list that uses this cell
      titleCellList = new CellList<String>(titlePrompt);
      
      // Forge the temporary prefilled title, place it in cell list
      String t = app.getTitle();
      List<String> titleList = Arrays.asList(t);
      titleCellList.setRowData(0, titleList);

      /*
      // EditTextCell, potential even handler sample
      Column<ContactInfo, String> editTextColumn =
          addColumn(new EditTextCell(), "EditText", new GetValue<String>() {
            @Override
            public String getValue(ContactInfo contact) {
              return contact.getFirstName();
            }
          }, new FieldUpdater<ContactInfo, String>() {
            @Override
            public void update(int index, ContactInfo object, String value) {
              pendingChanges.add(new FirstNameChange(object, value));
            }
          });
      contactList.setColumnWidth(editTextColumn, 16.0, Unit.EM);
      */
      
      
      
      titleCellList.addStyleName("app-titleprompt");
      titleCellList.addStyleName("gallery-editprompt");
      titleBox.add(titleCellList);
      appInfo.add(titleBox);
      // Event handler for editing
    } else {
      Label title = new Label(app.getTitle());
      appInfo.add(title);
      title.addStyleName("app-title");   
    }
    
    Label devName = new Label("By " + app.getDeveloperName());
    appInfo.add(devName);
    devName.addStyleName("app-subtitle");
    
    // App details - meta
    appInfo.add(appMeta);
    appMeta.addStyleName("app-meta");
    
    // Images for meta data
    Image numViews = new Image();
    numViews.setUrl("http://i.imgur.com/jyTeyCJ.png");
    Image numDownloads = new Image();
    numDownloads.setUrl("http://i.imgur.com/j6IPJX0.png");
    Image numLikes = new Image();
    numLikes.setUrl("http://i.imgur.com/N6Lpeo2.png");
    Image numComments = new Image();
    numComments.setUrl("http://i.imgur.com/GGt7H4c.png");
    
    // Add meta data
    appMeta.add(numViews);
    appMeta.add(new Label(Integer.toString(app.getViews())));
    appMeta.add(numDownloads);
    appMeta.add(new Label(Integer.toString(app.getDownloads())));
    appMeta.add(numLikes);
    appMeta.add(new Label(Integer.toString(app.getLikes())));
    appMeta.add(numComments);
    appMeta.add(new Label(Integer.toString(app.getComments())));

    // WHEN PUBLISHING/EDITING THESE NEED DEFAULT VALUES
    // Add app dates
    appInfo.add(appDates);
    Date creationDate = new Date(app.getCreationDate());
    Date updateDate = new Date(app.getUpdateDate());
    DateTimeFormat dateFormat = DateTimeFormat.getFormat("yyyy/MM/dd hh:mm:ss a");
    Label creation = new Label("Created on " + dateFormat.format(creationDate));
    Label update = new Label("Updated on " + dateFormat.format(updateDate));
    appDates.add(creation);
    appDates.add(update);
    appDates.addStyleName("app-dates");

    // App details - description
    if (newOrUpdateApp()) {
      FlowPanel descBox = new FlowPanel();
      descBox.addStyleName("app-descbox");
      descBox.addStyleName("gallery-editbox");

      // Create an editable text cell to render values
      EditTextCell descPrompt = new EditTextCell();
      // Create a cell list that uses this cell
      descCellList = new CellList<String>(descPrompt);
      // Forge the temporary prefilled description, place it in cell list
      String t = "Please describe your project here! \r\r " +
      		"Tell us what your project is about in a few sentences.";
      if (app.getDescription().length() > 1) {
        t = app.getDescription();
      } else {
        t = "Please describe your project here! \r\r Tell us what your project is about in a few sentences.";
      }
      List<String> descList = Arrays.asList(t);
      descCellList.setRowData(0, descList);
      
      descCellList.addStyleName("app-descprompt");
      descCellList.addStyleName("gallery-editprompt");
      descBox.add(descCellList);
      appInfo.add(descBox);
    } else {
      appInfo.add(appDescription);
      Label description = new Label(app.getDescription());
      appDescription.add(description);
      appDescription.addStyleName("app-description");    
    }

    

    appInfo.addStyleName("app-info-container");

    FlowPanel appClear = new FlowPanel();
    appClear.addStyleName("clearfix");
    appClear.add(appHeader);
    appClear.add(appInfo);
    appDetails.add(appClear);
    
    HTML divider = new HTML("<div class='section-divider'></div>");
    appDetails.add(divider);
    
    // App details - comments
    appDetails.add(appComments);
    Label commentsHeader = new Label("Comments and Reviews");
    commentsHeader.addStyleName("app-comments-header");
    appComments.add(commentsHeader);

    // Add list of comments
    // gallery.GetComments(app.getGalleryAppId(), 0, 100);
    // appComments.add(appCommentsList);
    appCommentsList.addStyleName("app-comments");
 
    // Add sidebar stuff, only in public published state
    if (!newOrUpdateApp()) {
      /*
      gallery.GetAppsByDeveloper(0, 5, app.getDeveloperName());      
      // By default, load the first tag's apps
      tagSelected = app.getTags().get(0);
      gallery.FindByTag(app.getTags().get(0), 0, 5, 0);
      OdeLog.log("bottom of sixth non-editable:");
      */
    }

    // Add everything to top-level containers
    appSingle.add(appDetails);
    appDetails.addStyleName("gallery-container");
    appDetails.addStyleName("gallery-app-details");
    if (!newOrUpdateApp()) {
    /*
      appSingle.add(appsByAuthor);
      appSingle.add(appsByTags);   
    */   
    }
    galleryGUI.add(appSingle);
    appSingle.addStyleName("gallery-app-single");
    panel.add(galleryGUI);
    galleryGUI.addStyleName("gallery");
    initWidget(panel);
  }

  /**
   * Loads the proper tab GUI with gallery's app data.
   *
   * @param apps: list of returned gallery apps from callback.
   * 
   * @param requestId: determines the specific type of app data.
   */
  private void refreshApps(List<GalleryApp> apps, int requestId) {
    switch (requestId) {
      case 7: 
        galleryGF.generateSidebar(apps, appsByAuthor, "By this developer", false); 
        break;
      case 8: 
        String tagTitle = "Tagged with " + tagSelected;
        galleryGF.generateSidebar(apps, appsByTags, tagTitle, true); 
        break;
    } 
  }
  
  @Override
  public void onAppListRequestCompleted(List<GalleryApp> apps, int requestId)   {
    if (apps != null)
      refreshApps(apps, requestId);
    else
      Window.alert("apps was null");
  }
  
  
  @Override
  public void onCommentsRequestCompleted(List<GalleryComment> comments) {
      galleryGF.generateAppPageComments(comments, appCommentsList);
      if (comments == null) 
        Window.alert("comment list was null");    	
  }
  
  @Override
  public void onSourceLoadCompleted(UserProject projectInfo) {
      final NewProjectCommand onSuccessCommand = new NewProjectCommand() {
          @Override
          public void execute(Project project) {
               Ode.getInstance().openYoungAndroidProjectInDesigner(project);
          }
       };
       // Update project explorer -- i.e., display in project view
       final Ode ode = Ode.getInstance();
       if (projectInfo == null) {
         Window.alert("Unable to create project from Gallery source"); 
       }
       else {
         Project project = ode.getProjectManager().addProject(projectInfo);
         if (onSuccessCommand != null) {
           onSuccessCommand.execute(project);
         }
       }
  	
  }
  
  /*
   * Helper method providing easier way to grab value from GWT's CellList,
   * it also sanitizes the input in the process.
   */
  private String sanitizeEditedValue(CellList l) {
    String text = l.getRowElement(0).getString();
    int greaterThanCount = text.length() - text.replace(">", "").length();
    int lessThanCount = text.length() - text.replace("<", "").length();
    if (text.length() < 1) {
      OdeLog.log("Sorry, your input is too short");
    } else if (lessThanCount > 2 | greaterThanCount > 2) {
      OdeLog.log("Sorry, contains illegal characters");
    } else {
      // Valid state, grab text value
      text = text.substring(text.indexOf('>') + 1, text.indexOf('<', 2));
      // OdeLog.log(text);
    }
    return text;
  }
  

  private String makeValidFilename(String uploadFilename) {
    // Strip leading path off filename.
    // We need to support both Unix ('/') and Windows ('\\') separators.
    String filename = uploadFilename.substring(
        Math.max(uploadFilename.lastIndexOf('/'), uploadFilename.lastIndexOf('\\')) + 1);
    // We need to strip out whitespace from the filename.
    filename = filename.replaceAll("\\s", "");
    return filename;
  }

  private boolean newOrUpdateApp() {
    if ((editStatus==NEWAPP) || (editStatus==UPDATEAPP))
      return true;
    else
      return false;
  }
 
}	<|MERGE_RESOLUTION|>--- conflicted
+++ resolved
@@ -169,11 +169,7 @@
           // Moved this to publish button
         }
       });
-<<<<<<< HEAD
-      
-
-=======
->>>>>>> 9895552b
+
       imageUploadBox.add(upload);
       
       
@@ -234,14 +230,13 @@
                   
                 }
               };
-<<<<<<< HEAD
-              if (editStatus==NEWAPP)
-                ode.getProjectService().setGalleryId(app.getProjectId(),galleryId,projectCallback);
-=======
+
+              if (editStatus==NEWAPP) {
               // 3. Set galleryId of the project once it's published
               ode.getProjectService().setGalleryId(app.getProjectId(), 
                   galleryId, projectCallback);
               app.setGalleryAppId(galleryId);
+              } 
               
               // 4. Process the app image upload
               String uploadFilename = upload.getFilename();
@@ -249,9 +244,6 @@
                 // Grab and validify the filename
                 final String filename = makeValidFilename(uploadFilename);
 
-                OdeLog.log("############## GALLERYID BEGIN ############");
-                OdeLog.log(String.valueOf(app.getGalleryAppId()));
-                OdeLog.log("############## GALLERYID DONE ############");
                 // Forge the request URL for gallery servlet
                 String uploadUrl = GWT.getModuleBaseURL() + 
                     ServerLayout.GALLERY_SERVLET + "/" + String.valueOf(app.getGalleryAppId()) + "/"
@@ -284,26 +276,18 @@
               } else {
                 Window.alert(MESSAGES.noFileSelected());
               }
-              
-              
->>>>>>> 9895552b
             }
           };
         // Prepare the title and description from user inputs
         app.setTitle(sanitizeEditedValue(titleCellList));
         app.setDescription(sanitizeEditedValue(descCellList));
-<<<<<<< HEAD
+
         // ok, this is below the call back, but of course it is done first 
         if (editStatus==NEWAPP)
           ode.getGalleryService().publishApp(app.getProjectId(), app.getTitle(), app.getProjectName(), app.getDescription(), callback);
         else
           ode.getGalleryService().updateApp(app.getGalleryAppId(), app.getProjectId(), app.getTitle(), app.getProjectName(), app.getDescription(), callback);
-=======
-        // 1. Ok, this is below the call back, but of course it is done first 
-        ode.getGalleryService().publishApp(app.getProjectId(), app.getTitle(), 
-            app.getProjectName(), app.getDescription(), callback);
-        
->>>>>>> 9895552b
+
         }
       });    
       
