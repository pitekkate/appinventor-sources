--- conflicted
+++ resolved
@@ -297,15 +297,10 @@
         new AsyncCallback<Boolean>() {
       @Override
       public void onSuccess(Boolean keystoreFileExists) {
-<<<<<<< HEAD
-        setDropItemEnabled(WIDGET_NAME_MORE_ACTIONS, WIDGET_NAME_DOWNLOAD_KEYSTORE, keystoreFileExists);
-        setDropItemEnabled(WIDGET_NAME_MORE_ACTIONS, WIDGET_NAME_DELETE_KEYSTORE, keystoreFileExists);
-=======
         setDropItemEnabled(WIDGET_NAME_MORE_ACTIONS, WIDGET_NAME_DOWNLOAD_KEYSTORE, 
             keystoreFileExists);
         setDropItemEnabled(WIDGET_NAME_MORE_ACTIONS, WIDGET_NAME_DELETE_KEYSTORE, 
             keystoreFileExists);
->>>>>>> 78ad247b
       }
 
       @Override
