--- conflicted
+++ resolved
@@ -197,11 +197,7 @@
     if (!fileEditor.isDamaged()) { // Don't save damaged files
       dirtyFileEditors.add(fileEditor);
     } else {
-<<<<<<< HEAD
       LOG.info("Not saving blocks for " + fileEditor.getFileId() + " because it is damaged.");
-=======
-      Ode.CLog("Not saving blocks for " + fileEditor.getFileId() + " because it is damaged.");
->>>>>>> ba246713
     }
     scheduleAutoSaveTimer();
   }
