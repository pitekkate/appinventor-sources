// -*- mode: java; c-basic-offset: 2; -*-
// Copyright 2009-2011 Google, All Rights reserved
// Copyright 2011-2014 MIT, All rights reserved
// Released under the MIT License https://raw.github.com/mit-cml/app-inventor/master/mitlicense.txt

package com.google.appinventor.client.editor.youngandroid.palette;


<<<<<<< HEAD
import com.google.appinventor.client.TranslationDesignerProperties;
import com.google.appinventor.client.TranslationDesignerPallete;
=======
import com.google.appinventor.client.TranslationDesignerPallete;
import com.google.appinventor.client.TranslationDesignerProperties;
>>>>>>> 4f7c8579
import com.google.appinventor.client.editor.simple.SimpleComponentDatabase;
import com.google.appinventor.client.editor.simple.components.MockComponent;
import com.google.appinventor.client.editor.simple.palette.DropTargetProvider;
import com.google.appinventor.client.editor.simple.palette.SimpleComponentDescriptor;
import com.google.appinventor.client.editor.simple.palette.SimplePaletteItem;
import com.google.appinventor.client.editor.simple.palette.SimplePalettePanel;
import com.google.appinventor.client.editor.youngandroid.YaFormEditor;
import com.google.appinventor.client.editor.youngandroid.properties.YoungAndroidAccelerometerSensitivityChoicePropertyEditor;
import com.google.appinventor.client.editor.youngandroid.properties.YoungAndroidAlignmentChoicePropertyEditor;
import com.google.appinventor.client.editor.youngandroid.properties.YoungAndroidAssetSelectorPropertyEditor;
import com.google.appinventor.client.editor.youngandroid.properties.YoungAndroidBooleanPropertyEditor;
import com.google.appinventor.client.editor.youngandroid.properties.YoungAndroidButtonShapeChoicePropertyEditor;
import com.google.appinventor.client.editor.youngandroid.properties.YoungAndroidColorChoicePropertyEditor;
import com.google.appinventor.client.editor.youngandroid.properties.YoungAndroidComponentSelectorPropertyEditor;
import com.google.appinventor.client.editor.youngandroid.properties.YoungAndroidFontTypefaceChoicePropertyEditor;
import com.google.appinventor.client.editor.youngandroid.properties.YoungAndroidHorizontalAlignmentChoicePropertyEditor;
import com.google.appinventor.client.editor.youngandroid.properties.YoungAndroidLegoNxtSensorPortChoicePropertyEditor;
import com.google.appinventor.client.editor.youngandroid.properties.YoungAndroidScreenAnimationChoicePropertyEditor;
import com.google.appinventor.client.editor.youngandroid.properties.YoungAndroidScreenOrientationChoicePropertyEditor;
import com.google.appinventor.client.editor.youngandroid.properties.YoungAndroidSensorDistIntervalChoicePropertyEditor;
import com.google.appinventor.client.editor.youngandroid.properties.YoungAndroidSensorTimeIntervalChoicePropertyEditor;
import com.google.appinventor.client.editor.youngandroid.properties.YoungAndroidToastLengthChoicePropertyEditor;
import com.google.appinventor.client.editor.youngandroid.properties.YoungAndroidVerticalAlignmentChoicePropertyEditor;
import com.google.appinventor.client.editor.youngandroid.properties.YoungAndroidVisibilityChoicePropertyEditor;
import com.google.appinventor.client.editor.youngandroid.properties.YoungAndroidTextReceivingPropertyEditor;
import com.google.appinventor.client.output.OdeLog;
import com.google.appinventor.client.widgets.properties.FloatPropertyEditor;
import com.google.appinventor.client.widgets.properties.IntegerPropertyEditor;
import com.google.appinventor.client.widgets.properties.NonNegativeFloatPropertyEditor;
import com.google.appinventor.client.widgets.properties.NonNegativeIntegerPropertyEditor;
import com.google.appinventor.client.widgets.properties.PropertyEditor;
import com.google.appinventor.client.widgets.properties.StringPropertyEditor;
import com.google.appinventor.client.widgets.properties.TextPropertyEditor;
import com.google.appinventor.client.widgets.properties.TextAreaPropertyEditor;
import com.google.appinventor.common.version.AppInventorFeatures;
import com.google.appinventor.components.common.ComponentCategory;
import com.google.appinventor.components.common.PropertyTypeConstants;
import com.google.appinventor.shared.simple.ComponentDatabaseInterface.PropertyDefinition;
import com.google.gwt.user.client.ui.Composite;
import com.google.gwt.user.client.ui.StackPanel;
import com.google.gwt.user.client.ui.VerticalPanel;

import java.util.Collections;
import java.util.HashMap;
import java.util.Map;

/**
 * Panel showing Simple components which can be dropped onto the Young Android
 * visual designer panel.
 *
 * @author lizlooney@google.com (Liz Looney)
 */
public class YoungAndroidPalettePanel extends Composite implements SimplePalettePanel {

  // Component database: information about components (including their properties and events)
  private static final SimpleComponentDatabase COMPONENT_DATABASE =
    SimpleComponentDatabase.getInstance();

  // Associated editor
  private final YaFormEditor editor;

  private final StackPanel stackPalette;
  private final Map<ComponentCategory, VerticalPanel> categoryPanels;

  /**
   * Creates a new component palette panel.
   *
   * @param editor parent editor of this panel
   */
  public YoungAndroidPalettePanel(YaFormEditor editor) {
    this.editor = editor;

    stackPalette = new StackPanel();

    categoryPanels = new HashMap<ComponentCategory, VerticalPanel>();

    for (ComponentCategory category : ComponentCategory.values()) {
      if (showCategory(category)) {
        VerticalPanel categoryPanel = new VerticalPanel();
        categoryPanel.setWidth("100%");
        categoryPanels.put(category, categoryPanel);
<<<<<<< HEAD
        stackPalette.add(categoryPanel, 
        				 TranslationDesignerPallete.getCorrespondingString(category.getName()));
=======
        stackPalette.add(categoryPanel,
            TranslationDesignerPallete.getCorrespondingString(category.getName()));
>>>>>>> 4f7c8579
      }
    }

    stackPalette.setWidth("100%");
    initWidget(stackPalette);
  }

  private static boolean showCategory(ComponentCategory category) {
    if (category == ComponentCategory.UNINITIALIZED) {
      return false;
    }
    if (category == ComponentCategory.INTERNAL &&
      !AppInventorFeatures.showInternalComponentsCategory()) {
      return false;
    }
    return true;
  }

  /**
   * Loads all components to be shown on this palette.  Specifically, for
   * each component (except for those whose category is UNINITIALIZED, or
   * whose category is INTERNAL and we're running on a production server,
   * or who are specifically marked as not to be shown on the palette),
   * this creates a corresponding {@link SimplePaletteItem} with the passed
   * {@link DropTargetProvider} and adds it to the panel corresponding to
   * its category.
   *
   * @param dropTargetProvider provider of targets that palette items can be
   *                           dropped on
   */
  @Override
  public void loadComponents(DropTargetProvider dropTargetProvider) {
    for (String component : COMPONENT_DATABASE.getComponentNames()) {
      String categoryString = COMPONENT_DATABASE.getCategoryString(component);
      String helpString = COMPONENT_DATABASE.getHelpString(component);
      String categoryDocUrlString = COMPONENT_DATABASE.getCategoryDocUrlString(component);
      Boolean showOnPalette = COMPONENT_DATABASE.getShowOnPalette(component);
      Boolean nonVisible = COMPONENT_DATABASE.getNonVisible(component);
      ComponentCategory category = ComponentCategory.valueOf(categoryString);
      if (showOnPalette && showCategory(category)) {
        addPaletteItem(new SimplePaletteItem(
            new SimpleComponentDescriptor(component, editor, helpString,
              categoryDocUrlString, showOnPalette, nonVisible),
            dropTargetProvider),
          category);
      }
    }
  }

  @Override
  public void configureComponent(MockComponent mockComponent) {
    String componentType = mockComponent.getType();

    // Configure properties
    for (PropertyDefinition property : COMPONENT_DATABASE.getPropertyDefinitions(componentType)) {
      mockComponent.addProperty(property.getName(), property.getDefaultValue(),
          TranslationDesignerProperties.getCorrespondingString(property.getCaption()),
          createPropertyEditor(property.getEditorType()));
      /*OdeLog.log("Property Caption: " + property.getCaption() + ", "
          + TranslationComponentProperty.getName(property.getCaption()));*/
    }
  }

  /*
   * Creates a new property editor.
   */
  private PropertyEditor createPropertyEditor(String editorType) {
    if (editorType.equals(PropertyTypeConstants.PROPERTY_TYPE_HORIZONTAL_ALIGNMENT)) {
      return new YoungAndroidHorizontalAlignmentChoicePropertyEditor();
    } else if (editorType.equals(PropertyTypeConstants.PROPERTY_TYPE_VERTICAL_ALIGNMENT)) {
      return new YoungAndroidVerticalAlignmentChoicePropertyEditor();
    } else if (editorType.equals(PropertyTypeConstants.PROPERTY_TYPE_ASSET)) {
      return new YoungAndroidAssetSelectorPropertyEditor(editor);
    } else if (editorType.equals(PropertyTypeConstants.PROPERTY_TYPE_BLUETOOTHCLIENT)) {
      return new YoungAndroidComponentSelectorPropertyEditor(editor,
          // Pass the set of component types that will be shown in the property editor,
          // in this case, just "BluetoothClient".
          Collections.singleton("BluetoothClient"));
    } else if (editorType.equals(PropertyTypeConstants.PROPERTY_TYPE_BOOLEAN)) {
      return new YoungAndroidBooleanPropertyEditor();
    } else if (editorType.equals(PropertyTypeConstants.PROPERTY_TYPE_BUTTON_SHAPE)) {
      return new YoungAndroidButtonShapeChoicePropertyEditor();
    } else if (editorType.equals(PropertyTypeConstants.PROPERTY_TYPE_COLOR)) {
      return new YoungAndroidColorChoicePropertyEditor();
    } else if (editorType.equals(PropertyTypeConstants.PROPERTY_TYPE_COMPONENT)) {
      return new YoungAndroidComponentSelectorPropertyEditor(editor);
    } else if (editorType.equals(PropertyTypeConstants.PROPERTY_TYPE_FLOAT)) {
      return new FloatPropertyEditor();
    } else if (editorType.equals(PropertyTypeConstants.PROPERTY_TYPE_INTEGER)) {
      return new IntegerPropertyEditor();
    } else if (editorType.equals(PropertyTypeConstants.PROPERTY_TYPE_LEGO_NXT_SENSOR_PORT)) {
      return new YoungAndroidLegoNxtSensorPortChoicePropertyEditor();
    } else if (editorType.equals(PropertyTypeConstants.PROPERTY_TYPE_LEGO_NXT_GENERATED_COLOR)) {
      return new YoungAndroidColorChoicePropertyEditor(
          YoungAndroidColorChoicePropertyEditor.NXT_GENERATED_COLORS);
    } else if (editorType.equals(PropertyTypeConstants.PROPERTY_TYPE_NON_NEGATIVE_FLOAT)) {
      return new NonNegativeFloatPropertyEditor();
    } else if (editorType.equals(PropertyTypeConstants.PROPERTY_TYPE_NON_NEGATIVE_INTEGER)) {
      return new NonNegativeIntegerPropertyEditor();
    } else if (editorType.equals(PropertyTypeConstants.PROPERTY_TYPE_SCREEN_ORIENTATION)) {
      return new YoungAndroidScreenOrientationChoicePropertyEditor();
    } else if (editorType.equals(PropertyTypeConstants.PROPERTY_TYPE_SCREEN_ANIMATION)) {
      return new YoungAndroidScreenAnimationChoicePropertyEditor();
    } else if (editorType.equals(PropertyTypeConstants.PROPERTY_TYPE_SENSOR_DIST_INTERVAL)) {
      return new YoungAndroidSensorDistIntervalChoicePropertyEditor();
    } else if (editorType.equals(PropertyTypeConstants.PROPERTY_TYPE_SENSOR_TIME_INTERVAL)) {
      return new YoungAndroidSensorTimeIntervalChoicePropertyEditor();
    } else if (editorType.equals(PropertyTypeConstants.PROPERTY_TYPE_STRING)) {
      return new StringPropertyEditor();
    } else if (editorType.equals(PropertyTypeConstants.PROPERTY_TYPE_TEXTALIGNMENT)) {
      return new YoungAndroidAlignmentChoicePropertyEditor();
    } else if (editorType.equals(PropertyTypeConstants.PROPERTY_TYPE_TEXTAREA)) {
      return new TextAreaPropertyEditor();
    } else if (editorType.equals(PropertyTypeConstants.PROPERTY_TYPE_TOAST_LENGTH)) {
      return new YoungAndroidToastLengthChoicePropertyEditor();
    } else if (editorType.equals(PropertyTypeConstants.PROPERTY_TYPE_TYPEFACE)) {
      return new YoungAndroidFontTypefaceChoicePropertyEditor();
    } else if (editorType.equals(PropertyTypeConstants.PROPERTY_TYPE_VISIBILITY)) {
      return new YoungAndroidVisibilityChoicePropertyEditor();
    } else if (editorType.equals(PropertyTypeConstants.PROPERTY_TYPE_TEXT_RECEIVING)) {
      return new YoungAndroidTextReceivingPropertyEditor();
    } else if (editorType.equals(PropertyTypeConstants.PROPERTY_TYPE_ACCELEROMETER_SENSITIVITY)) {
      return new YoungAndroidAccelerometerSensitivityChoicePropertyEditor();
    } else {
      return new TextPropertyEditor();
    }
  }

  /*
   * Adds a component entry to the palette.
   */
  private void addPaletteItem(SimplePaletteItem component, ComponentCategory category) {
    VerticalPanel panel = categoryPanels.get(category);
    panel.add(component);
  }
}<|MERGE_RESOLUTION|>--- conflicted
+++ resolved
@@ -6,13 +6,8 @@
 package com.google.appinventor.client.editor.youngandroid.palette;
 
 
-<<<<<<< HEAD
-import com.google.appinventor.client.TranslationDesignerProperties;
-import com.google.appinventor.client.TranslationDesignerPallete;
-=======
 import com.google.appinventor.client.TranslationDesignerPallete;
 import com.google.appinventor.client.TranslationDesignerProperties;
->>>>>>> 4f7c8579
 import com.google.appinventor.client.editor.simple.SimpleComponentDatabase;
 import com.google.appinventor.client.editor.simple.components.MockComponent;
 import com.google.appinventor.client.editor.simple.palette.DropTargetProvider;
@@ -94,13 +89,8 @@
         VerticalPanel categoryPanel = new VerticalPanel();
         categoryPanel.setWidth("100%");
         categoryPanels.put(category, categoryPanel);
-<<<<<<< HEAD
-        stackPalette.add(categoryPanel, 
-        				 TranslationDesignerPallete.getCorrespondingString(category.getName()));
-=======
         stackPalette.add(categoryPanel,
             TranslationDesignerPallete.getCorrespondingString(category.getName()));
->>>>>>> 4f7c8579
       }
     }
 
