--- conflicted
+++ resolved
@@ -36,12 +36,9 @@
   public YoungAndroidPalettePanel(YaFormEditor editor) {
     super(editor, new YoungAndroidComponentFactory(editor), ComponentCategory.USERINTERFACE, ComponentCategory.LAYOUT, ComponentCategory.MEDIA,
         ComponentCategory.ANIMATION, ComponentCategory.MAPS, ComponentCategory.SENSORS, ComponentCategory.SOCIAL, ComponentCategory.STORAGE,
-        ComponentCategory.CONNECTIVITY, ComponentCategory.LEGOMINDSTORMS, ComponentCategory.EXPERIMENTAL, ComponentCategory.EXTENSION, ComponentCategory.INTERNAL);
+        ComponentCategory.EXPERIMENTAL, ComponentCategory.EXTENSION, ComponentCategory.INTERNAL);
 
     // If a category has a palette helper, add it to the paletteHelpers map here.
-<<<<<<< HEAD
-    paletteHelpers.put(ComponentCategory.LEGOMINDSTORMS, new LegoPaletteHelper());
-=======
     simplePaletteItems = new HashMap<String, SimplePaletteItem>();
     translationMap = new HashMap<String, String>();
     panel = new VerticalPanel();
@@ -238,7 +235,6 @@
       addComponent(component);
     }
     stackPalette.show(0);
->>>>>>> efbaf506
   }
 
   @Override
