--- conflicted
+++ resolved
@@ -130,12 +130,10 @@
       }
     };
     ode.getGalleryService().getComments(appId,galleryCallback);
-<<<<<<< HEAD
+
   }  
-=======
-  }
-    
->>>>>>> 292293d8
+
+
     
   public void Publish(GalleryApp app) {
     // TODO Auto-generated method stub
