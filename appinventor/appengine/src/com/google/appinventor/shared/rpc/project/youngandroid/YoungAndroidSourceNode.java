// Copyright 2007 Google Inc. All Rights Reserved.

package com.google.appinventor.shared.rpc.project.youngandroid;

import com.google.common.base.Preconditions;
import com.google.appinventor.shared.rpc.project.SourceNode;
import com.google.appinventor.shared.storage.StorageUtil;
import com.google.appinventor.shared.youngandroid.YoungAndroidSourceAnalyzer;

/**
 * Superclass for all Young Android source file nodes in the project tree.
 *
 */
public abstract class YoungAndroidSourceNode extends SourceNode {

  protected static final String SRC_PREFIX = YoungAndroidSourceAnalyzer.SRC_FOLDER + "/";
  public static final String SCREEN1_FORM_NAME = "Screen1";

  /**
   * Default constructor (for serialization only).
   */
  YoungAndroidSourceNode() {
  }

  /**
   * Creates a new Young Android source file project node.
   *
   * @param name  file name
   * @param fileId  file id
   */
  public YoungAndroidSourceNode(String name, String fileId) {
    super(name, fileId);
  }

  /**
   * Returns the qualified name associated with this source node.
   *
   * @return  qualified name
   */
  public String getQualifiedName() {
    return getQualifiedName(getFullName());
  }

  /**
   * Returns the qualified name associated with the given source file id.
   *
   * @param sourceFileId  the file id of a source node
   * @return  qualified name
   */
  public static String getQualifiedName(String sourceFileId) {
    Preconditions.checkArgument(sourceFileId.startsWith(SRC_PREFIX) && (
        sourceFileId.endsWith(YoungAndroidSourceAnalyzer.FORM_PROPERTIES_EXTENSION) ||
        sourceFileId.endsWith(YoungAndroidSourceAnalyzer.CODEBLOCKS_SOURCE_EXTENSION)));

    String name = sourceFileId.substring(SRC_PREFIX.length());
    name = StorageUtil.trimOffExtension(name);
    return name.replace('/', '.');
  }

  /**
   * Returns the form name associated with this source node.
   */
  public String getFormName() {
    return getFormName(getFileId());
  }

  /**
   * Returns true if this source node is associated with Screen1.
   */
  public boolean isScreen1() {
    return isScreen1(getFileId());
  }

  /**
   * Returns the form name associated with the given fileId.
   * Note that the extension of the fileId is ignored, so this works for both form (.scm) files and
   * blocks (.blk) files.
   */
  public static String getFormName(String fileId) {
    return StorageUtil.trimOffExtension(StorageUtil.basename(fileId));
  }

  /**
   * Returns true if the given fileId is associated with Screen1, false otherwise.
   * Note that the extension of the fileId is ignored, so this works for both form (.scm) files and
   * blocks (.blk) files.
   */
  public static boolean isScreen1(String fileId) {
<<<<<<< HEAD
    return getFormName(fileId).equals(screen1FormName());
  }
  
  public static String screen1FormName() {
    return "Screen1";
=======
    return getFormName(fileId).equals(SCREEN1_FORM_NAME);
>>>>>>> 78ad247b
  }
}<|MERGE_RESOLUTION|>--- conflicted
+++ resolved
@@ -86,14 +86,6 @@
    * blocks (.blk) files.
    */
   public static boolean isScreen1(String fileId) {
-<<<<<<< HEAD
-    return getFormName(fileId).equals(screen1FormName());
-  }
-  
-  public static String screen1FormName() {
-    return "Screen1";
-=======
     return getFormName(fileId).equals(SCREEN1_FORM_NAME);
->>>>>>> 78ad247b
   }
 }