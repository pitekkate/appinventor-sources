// -*- mode: java; c-basic-offset: 2; -*-
// Copyright 2009-2011 Google, All Rights reserved
// Copyright 2011-2018 MIT, All rights reserved
// Released under the Apache License, Version 2.0
// http://www.apache.org/licenses/LICENSE-2.0

package com.google.appinventor.components.runtime;

<<<<<<< HEAD
=======
import java.io.File;
import java.io.FileInputStream;
import java.io.FileNotFoundException;
import java.io.IOException;
import java.io.InputStream;
import java.lang.reflect.InvocationTargetException;
import java.lang.reflect.Method;
import java.net.URI;
import java.util.ArrayList;
import java.util.HashMap;
import java.util.List;
import java.util.Map;
import java.util.Set;

import android.content.res.AssetManager;
import android.support.v7.app.ActionBar;
>>>>>>> 57533951
import android.app.Activity;
import android.app.Dialog;
import android.app.ProgressDialog;

import android.content.ActivityNotFoundException;
import android.content.Context;
import android.content.Intent;
import android.content.pm.ActivityInfo;
import android.content.pm.PackageManager;

import android.content.res.Configuration;

import android.graphics.PorterDuff;
import android.graphics.drawable.ColorDrawable;
import android.graphics.drawable.Drawable;

import android.os.AsyncTask;
import android.os.Bundle;
import android.os.Handler;

import android.support.v4.app.ActivityCompat;
import android.support.v4.app.ActivityCompat;

import android.support.v4.content.ContextCompat;

import android.support.v7.app.ActionBar;

import android.util.Log;

import android.view.KeyEvent;
import android.view.Menu;
import android.view.MenuItem.OnMenuItemClickListener;
import android.view.MenuItem;
import android.view.View;
import android.view.ViewGroup;
import android.view.ViewTreeObserver.OnGlobalLayoutListener;

import android.view.WindowManager;
import android.view.inputmethod.InputMethodManager;

import android.widget.FrameLayout;
import android.widget.ScrollView;

import com.google.appinventor.components.annotations.DesignerComponent;
import com.google.appinventor.components.annotations.DesignerProperty;
import com.google.appinventor.components.annotations.PropertyCategory;
import com.google.appinventor.components.annotations.SimpleEvent;
import com.google.appinventor.components.annotations.SimpleFunction;
import com.google.appinventor.components.annotations.SimpleObject;
import com.google.appinventor.components.annotations.SimpleProperty;
import com.google.appinventor.components.annotations.UsesLibraries;
import com.google.appinventor.components.annotations.UsesPermissions;

import com.google.appinventor.components.common.ComponentCategory;
import com.google.appinventor.components.common.ComponentConstants;
import com.google.appinventor.components.common.PropertyTypeConstants;
import com.google.appinventor.components.common.YaVersion;

import com.google.appinventor.components.runtime.collect.Lists;
import com.google.appinventor.components.runtime.collect.Maps;
import com.google.appinventor.components.runtime.collect.Sets;

import com.google.appinventor.components.runtime.multidex.MultiDex;

import com.google.appinventor.components.runtime.util.AlignmentUtil;
import com.google.appinventor.components.runtime.util.AnimationUtil;
import com.google.appinventor.components.runtime.util.ErrorMessages;
import com.google.appinventor.components.runtime.util.FullScreenVideoUtil;
import com.google.appinventor.components.runtime.util.JsonUtil;
import com.google.appinventor.components.runtime.util.MediaUtil;
import com.google.appinventor.components.runtime.util.OnInitializeListener;
import com.google.appinventor.components.runtime.util.PaintUtil;
import com.google.appinventor.components.runtime.util.ScreenDensityUtil;
import com.google.appinventor.components.runtime.util.SdkLevel;
import com.google.appinventor.components.runtime.util.ViewUtil;

import java.io.IOException;

import java.lang.reflect.InvocationTargetException;
import java.lang.reflect.Method;

import java.util.ArrayList;
import java.util.HashMap;
import java.util.List;
import java.util.Map;
import java.util.Random;
import java.util.Set;

import org.json.JSONException;


/**
 * Component underlying activities and UI apps, not directly accessible to Simple programmers.
 *
 * <p>This is the root container of any Android activity and also the
 * superclass for Simple/Android UI applications.
 *
 * The main form is always named "Screen1".
 *
 * NOTE WELL: There are many places in the code where the name "Screen1" is
 * directly referenced. If we ever change App Inventor to support renaming
 * screens and Screen1 in particular, we need to make sure we find all those
 * places and make the appropriate code changes.
 *
 */

@DesignerComponent(version = YaVersion.FORM_COMPONENT_VERSION,
    category = ComponentCategory.LAYOUT,
    description = "Top-level component containing all other components in the program",
    androidMinSdk = 7,
    showOnPalette = false)
@SimpleObject
@UsesLibraries(libraries = "appcompat-v7.aar, support-v4.aar, animated-vector-drawable.aar, " +
    "runtime.aar, support-compat.aar, support-core-ui.aar, support-core-utils.aar, " +
    "support-fragment.aar, support-vector-drawable.aar")
@UsesPermissions(permissionNames = "android.permission.INTERNET,android.permission.ACCESS_WIFI_STATE," +
    "android.permission.ACCESS_NETWORK_STATE")
public class Form extends AppInventorCompatActivity
  implements Component, ComponentContainer, HandlesEventDispatching,
  OnGlobalLayoutListener {

  private static final String LOG_TAG = "Form";

  private static final String RESULT_NAME = "APP_INVENTOR_RESULT";

  private static final String ARGUMENT_NAME = "APP_INVENTOR_START";

  public static final String APPINVENTOR_URL_SCHEME = "appinventor";

  public static final String ASSETS_PREFIX = "file:///android_asset/";

  private static final int DEFAULT_PRIMARY_COLOR_DARK = PaintUtil.hexStringToInt(ComponentConstants.DEFAULT_PRIMARY_DARK_COLOR);
  private static final int DEFAULT_ACCENT_COLOR = PaintUtil.hexStringToInt(ComponentConstants.DEFAULT_ACCENT_COLOR);

  // Keep track of the current form object.
  // activeForm always holds the Form that is currently handling event dispatching so runtime.scm
  // can lookup symbols in the correct environment.
  // There is at least one case where an event can be fired when the activity is not the foreground
  // activity: if a Clock component's TimerAlwaysFires property is true, the Clock component's
  // Timer event will still fire, even when the activity is no longer in the foreground. For this
  // reason, we cannot assume that the activeForm is the foreground activity.
  protected static Form activeForm;

  private float deviceDensity;
  private float compatScalingFactor;

  // applicationIsBeingClosed is set to true during closeApplication.
  private static boolean applicationIsBeingClosed;
  private static boolean isClassicTheme;

  private final Handler androidUIHandler = new Handler();

  protected String formName;

  private boolean screenInitialized;

  private static final int SWITCH_FORM_REQUEST_CODE = 1;
  private static int nextRequestCode = SWITCH_FORM_REQUEST_CODE + 1;

  // Backing for background color
  private int backgroundColor;

  // Information string the app creator can set.  It will be shown when
  // "about this application" menu item is selected.
  private String aboutScreen;
  private boolean showStatusBar = true;
  private boolean showTitle = true;
  protected String title = "";

  private String backgroundImagePath = "";
  private Drawable backgroundDrawable;
  private boolean usesDefaultBackground;
  private boolean usesDarkTheme;

  // Layout
  private LinearLayout viewLayout;

  // translates App Inventor alignment codes to Android gravity
  private AlignmentUtil alignmentSetter;

  // the alignment for this component's LinearLayout
  private int horizontalAlignment;
  private int verticalAlignment;

  // String representing the transition animation type
  private String openAnimType;
  private String closeAnimType;

  // Syle information
  private int primaryColor = DEFAULT_PRIMARY_COLOR;
  private int primaryColorDark = DEFAULT_PRIMARY_COLOR_DARK;
  private int accentColor = DEFAULT_ACCENT_COLOR;

  private FrameLayout frameLayout;
  private boolean scrollable;

  private ScaledFrameLayout scaleLayout;
  private static boolean sCompatibilityMode;

  private static boolean showListsAsJson = false;

  // Application lifecycle related fields
  private final HashMap<Integer, ActivityResultListener> activityResultMap = Maps.newHashMap();
  private final Set<OnStopListener> onStopListeners = Sets.newHashSet();
  private final Set<OnClearListener> onClearListeners = Sets.newHashSet();
  private final Set<OnNewIntentListener> onNewIntentListeners = Sets.newHashSet();
  private final Set<OnResumeListener> onResumeListeners = Sets.newHashSet();
  private final Set<OnPauseListener> onPauseListeners = Sets.newHashSet();
  private final Set<OnDestroyListener> onDestroyListeners = Sets.newHashSet();

  // AppInventor lifecycle: listeners for the Initialize Event
  private final Set<OnInitializeListener> onInitializeListeners = Sets.newHashSet();

  // Listeners for options menu.
  private final Set<OnCreateOptionsMenuListener> onCreateOptionsMenuListeners = Sets.newHashSet();
  private final Set<OnOptionsItemSelectedListener> onOptionsItemSelectedListeners = Sets.newHashSet();

  // Listeners for permission results
  private final HashMap<Integer, PermissionHandler> permissionHandlers = Maps.newHashMap();

  private final Random permissionRandom = new Random(); // Used for generating nonces

  // Set to the optional String-valued Extra passed in via an Intent on startup.
  // This is passed directly in the Repl.
  protected String startupValue = "";

  // To control volume of error complaints
  private static long minimumToastWait = 10000000000L; // 10 seconds
  private long lastToastTime = System.nanoTime() - minimumToastWait;

  // In a multiple screen application, when a secondary screen is opened, nextFormName is set to
  // the name of the secondary screen. It is saved so that it can be passed to the OtherScreenClosed
  // event.
  private String nextFormName;

  private FullScreenVideoUtil fullScreenVideoUtil;

  private int formWidth;
  private int formHeight;

  private boolean actionBarEnabled = false;
  private boolean keyboardShown = false;

  private ProgressDialog progress;
  private static boolean _initialized = false;

  public static class PercentStorageRecord {
    public enum Dim {
      HEIGHT, WIDTH };

    public PercentStorageRecord(AndroidViewComponent component, int length, Dim dim) {
      this.component = component;
      this.length = length;
      this.dim = dim;
    }

    AndroidViewComponent component;
    int length;
    Dim dim;
  }
  private ArrayList<PercentStorageRecord> dimChanges = new ArrayList();

  private static class MultiDexInstaller extends AsyncTask<Form, Void, Boolean> {
    Form ourForm;

    @Override
    protected Boolean doInBackground(Form... form) {
      ourForm = form[0];
      Log.d(LOG_TAG, "Doing Full MultiDex Install");
      MultiDex.install(ourForm, true); // Force installation
      return true;
    }
    @Override
    protected void onPostExecute(Boolean v) {
      ourForm.onCreateFinish();
    }
  }

  @Override
  public void onCreate(Bundle icicle) {
    // Called when the activity is first created
    super.onCreate(icicle);

    // Figure out the name of this form.
    String className = getClass().getName();
    int lastDot = className.lastIndexOf('.');
    formName = className.substring(lastDot + 1);
    Log.d(LOG_TAG, "Form " + formName + " got onCreate");

    activeForm = this;
    Log.i(LOG_TAG, "activeForm is now " + activeForm.formName);

    deviceDensity = this.getResources().getDisplayMetrics().density;
    Log.d(LOG_TAG, "deviceDensity = " + deviceDensity);
    compatScalingFactor = ScreenDensityUtil.computeCompatibleScaling(this);
    Log.i(LOG_TAG, "compatScalingFactor = " + compatScalingFactor);
    viewLayout = new LinearLayout(this, ComponentConstants.LAYOUT_ORIENTATION_VERTICAL);
    alignmentSetter = new AlignmentUtil(viewLayout);

    progress = null;
    if (!_initialized && formName.equals("Screen1")) {
      Log.d(LOG_TAG, "MULTI: _initialized = " + _initialized + " formName = " + formName);
      _initialized = true;
      // Note that we always consult ReplApplication even if we are not the Repl (Companion)
      // this is subtle. When ReplApplication isn't directly used, the "installed" property
      // defaults to ture, which means we can continue. The MultiDexApplication which is
      // used in a non-Companion context will always do the full install
      if (ReplApplication.installed) {
        Log.d(LOG_TAG, "MultiDex already installed.");
        onCreateFinish();
      } else {
        progress = ProgressDialog.show(this, "Please Wait...", "Installation Finishing");
        progress.show();
        new MultiDexInstaller().execute(this);
      }
    } else {
      Log.d(LOG_TAG, "NO MULTI: _initialized = " + _initialized + " formName = " + formName);
      _initialized = true;
      onCreateFinish();
    }
  }

  /*
   * Finish the work of setting up the Screen.
   *
   * onCreate is done in two parts. The first part is done in onCreate
   * and the second part is done here. This division is so that we can
   * asynchronously load classes2.dex if we have to, while displaying
   * a splash screen which explains that installation is finishing.
   * We do this because there can be a significant time spent in
   * DexOpt'ing classes2.dex. Note: If it is already optimized, we
   * don't show the splash screen and call this function
   * immediately. Similarly we call this function immediately on any
   * screen other then Screen1.
   *
   */

  void onCreateFinish() {

    Log.d(LOG_TAG, "onCreateFinish called " + System.currentTimeMillis());
    if (progress != null) {
      progress.dismiss();
    }

    defaultPropertyValues();

    // Get startup text if any before adding components
    Intent startIntent = getIntent();
    if (startIntent != null && startIntent.hasExtra(ARGUMENT_NAME)) {
      startupValue = startIntent.getStringExtra(ARGUMENT_NAME);
    }

    fullScreenVideoUtil = new FullScreenVideoUtil(this, androidUIHandler);

    // Set soft keyboard to not cover the focused UI element, e.g., when you are typing
    // into a textbox near the bottom of the screen.
    WindowManager.LayoutParams params = getWindow().getAttributes();
    int softInputMode = params.softInputMode;
    getWindow().setSoftInputMode(
        softInputMode | WindowManager.LayoutParams.SOFT_INPUT_ADJUST_RESIZE);

    // Add application components to the form
    $define();

    // Special case for Event.Initialize(): all other initialize events are triggered after
    // completing the constructor. This doesn't work for Android apps though because this method
    // is called after the constructor completes and therefore the Initialize event would run
    // before initialization finishes. Instead the compiler suppresses the invocation of the
    // event and leaves it up to the library implementation.
    Initialize();
  }

  private void defaultPropertyValues() {
    if (isRepl()) {
      ActionBar(actionBarEnabled);
    } else {
      ActionBar(getSupportActionBar() != null);
    }
    Scrollable(false);       // frameLayout is created in Scrollable()
    Sizing("Fixed");         // Note: Only the Screen1 value is used as this is per-project
    BackgroundImage("");
    AboutScreen("");
    BackgroundImage("");
    AlignHorizontal(ComponentConstants.GRAVITY_LEFT);
    AlignVertical(ComponentConstants.GRAVITY_TOP);
    Title("");
    ShowStatusBar(true);
    TitleVisible(true);
    ShowListsAsJson(false);  // Note: Only the Screen1 value is used as this is per-project
    ActionBar(false);
    AccentColor(DEFAULT_ACCENT_COLOR);
    PrimaryColor(DEFAULT_PRIMARY_COLOR);
    PrimaryColorDark(DEFAULT_PRIMARY_COLOR_DARK);
    Theme(ComponentConstants.DEFAULT_THEME);
    ScreenOrientation("unspecified");
    BackgroundColor(Component.COLOR_DEFAULT);
  }

  @Override
  public void onConfigurationChanged(Configuration newConfig) {
    super.onConfigurationChanged(newConfig);
    Log.d(LOG_TAG, "onConfigurationChanged() called");
    final int newOrientation = newConfig.orientation;
    if (newOrientation == Configuration.ORIENTATION_LANDSCAPE ||
        newOrientation == Configuration.ORIENTATION_PORTRAIT) {
      // At this point, the screen has not be resized to match the new orientation.
      // We use Handler.post so that we'll dispatch the ScreenOrientationChanged event after the
      // screen has been resized to match the new orientation.

      androidUIHandler.post(new Runnable() {
        public void run() {
          boolean dispatchEventNow = false;
          if (frameLayout != null) {
            if (newOrientation == Configuration.ORIENTATION_LANDSCAPE) {
              if (frameLayout.getWidth() >= frameLayout.getHeight()) {
                dispatchEventNow = true;
              }
            } else { // Portrait
              if (frameLayout.getHeight() >= frameLayout.getWidth()) {
                dispatchEventNow = true;
              }
            }
          }
          if (dispatchEventNow) {
            recomputeLayout();
            final FrameLayout savedLayout = frameLayout;
            androidUIHandler.postDelayed(new Runnable() {
                public void run() {
                  if (savedLayout != null) {
                    savedLayout.invalidate();
                  }
                }
              }, 100);          // Redraw the whole screen in 1/10 second
                                // we do this to avoid screen artifacts left
                                // left by the Android runtime.
            ScreenOrientationChanged();
          } else {
            // Try again later.
            androidUIHandler.post(this);
          }
        }
      });
    }
  }

// What's this code?
//
// There is either an App Inventor bug, or Android bug (likely both)
// that results in the contents of the screen being rendered "too
// tall" on some devices when the soft keyboard is toggled from
// displayed to hidden. This results in the bottom of the App being
// cut-off. This only happens when we are in "Fixed" mode where we
// provide a ScaledFrameLayout whose job is to scale the app to fill
// the display of whatever device it is running on ("big phone mode").
//
// The code below is triggered on every major layout change. It
// compares the size of the device window with the height of the
// displayed content. Based on the difference, we can tell if the
// keyboard is open or closed. We detect the transition from open to
// closed and iff we are in "Fixed" mode (sComptabilityMode = true) we
// trigger a recomputation of the entire apps layout after a delay of
// 100ms (which seems to be required, for reasons we don't quite
// understand).
//
// This code is not really a "fix" but more of a "workaround."

  @Override
  public void onGlobalLayout() {
    int heightDiff = scaleLayout.getRootView().getHeight() - scaleLayout.getHeight();
    int[] position = new int[2];
    scaleLayout.getLocationInWindow(position);
    int contentViewTop = position[1];
    Log.d(LOG_TAG, "onGlobalLayout(): heightdiff = " + heightDiff + " contentViewTop = " +
      contentViewTop);

    if(heightDiff <= contentViewTop){
      Log.d(LOG_TAG, "keyboard hidden!");
      if (keyboardShown) {
        keyboardShown = false;
        if (sCompatibilityMode) { // Put us back in "Fixed" Mode
          scaleLayout.setScale(compatScalingFactor);
          scaleLayout.invalidate();
        }
      }
    } else {
      int keyboardHeight = heightDiff - contentViewTop;
      Log.d(LOG_TAG, "keyboard shown!");
      keyboardShown = true;
      if (scaleLayout != null) { // Effectively put us in responsive mode
        scaleLayout.setScale(1.0f);
        scaleLayout.invalidate();
      }
    }
  }

  /*
   * Here we override the hardware back button, just to make sure
   * that the closing screen animation is applied. (In API level
   * 5, we can simply override the onBackPressed method rather
   * than bothering with onKeyDown)
   */
  @Override
  public boolean onKeyDown(int keyCode, KeyEvent event) {
    if (keyCode == KeyEvent.KEYCODE_BACK) {
      if (!BackPressed()) {
        boolean handled = super.onKeyDown(keyCode, event);
        AnimationUtil.ApplyCloseScreenAnimation(this, closeAnimType);
        return handled;
      } else {
        return true;
      }
    }
    return super.onKeyDown(keyCode, event);
  }

  @SimpleEvent(description = "Device back button pressed.")
  public boolean BackPressed() {
    return EventDispatcher.dispatchEvent(this, "BackPressed");
  }

  // onActivityResult should be triggered in only two cases:
  // (1) The result is for some other component in the app, not this Form itself
  // (2) This page started another page, and that page is closing, and passing
  // its value back as a JSON-encoded string in the intent.

  @Override
  protected void onActivityResult(int requestCode, int resultCode, Intent data) {
    Log.i(LOG_TAG, "Form " + formName + " got onActivityResult, requestCode = " +
        requestCode + ", resultCode = " + resultCode);
    if (requestCode == SWITCH_FORM_REQUEST_CODE) {
      // Assume this is a multiple screen application, and a secondary
      // screen has closed.  Process the result as a JSON-encoded string.
      // This can also happen if the user presses the back button, in which case
      // there's no data.
     String resultString;
      if (data != null && data.hasExtra(RESULT_NAME)) {
        resultString = data.getStringExtra(RESULT_NAME);
      } else {
        resultString = "";
      }
      Object decodedResult = decodeJSONStringForForm(resultString, "other screen closed");
      // nextFormName was set when this screen opened the secondary screen
      OtherScreenClosed(nextFormName, decodedResult);
    } else {
      // Another component (such as a ListPicker, ActivityStarter, etc) is expecting this result.
      ActivityResultListener component = activityResultMap.get(requestCode);
      if (component != null) {
        component.resultReturned(requestCode, resultCode, data);
      }
    }
  }

  // functionName is a string to include in the error message that will be shown
  // if the JSON decoding fails
  private  static Object decodeJSONStringForForm(String jsonString, String functionName) {
    Log.i(LOG_TAG, "decodeJSONStringForForm -- decoding JSON representation:" + jsonString);
    Object valueFromJSON = "";
    try {
      valueFromJSON = JsonUtil.getObjectFromJson(jsonString);
      Log.i(LOG_TAG, "decodeJSONStringForForm -- got decoded JSON:" + valueFromJSON.toString());
    } catch (JSONException e) {
      activeForm.dispatchErrorOccurredEvent(activeForm, functionName,
          // showing the start value here will produce an ugly error on the phone, but it's
          // more useful than not showing the value
          ErrorMessages.ERROR_SCREEN_BAD_VALUE_RECEIVED, jsonString);
    }
    return valueFromJSON;
  }

  public int registerForActivityResult(ActivityResultListener listener) {
    int requestCode = generateNewRequestCode();
    activityResultMap.put(requestCode, listener);
    return requestCode;
  }

  public void unregisterForActivityResult(ActivityResultListener listener) {
    List<Integer> keysToDelete = Lists.newArrayList();
    for (Map.Entry<Integer, ActivityResultListener> mapEntry : activityResultMap.entrySet()) {
      if (listener.equals(mapEntry.getValue())) {
        keysToDelete.add(mapEntry.getKey());
      }
    }
    for (Integer key : keysToDelete) {
      activityResultMap.remove(key);
    }
  }

  void ReplayFormOrientation() {
    // We first make a copy of the existing dimChanges list
    // because while we are replaying it, it is being appended to
    Log.d(LOG_TAG, "ReplayFormOrientation()");
    ArrayList<PercentStorageRecord> temp = (ArrayList<PercentStorageRecord>) dimChanges.clone();
    dimChanges.clear();         // Empties it out
    for (int i = 0; i < temp.size(); i++) {
      // Iterate over the list...
      PercentStorageRecord r = temp.get(i);
      if (r.dim == PercentStorageRecord.Dim.HEIGHT) {
        r.component.Height(r.length);
      } else {
        r.component.Width(r.length);
      }
    }
  }

  public void registerPercentLength(AndroidViewComponent component, int length, PercentStorageRecord.Dim dim) {
    dimChanges.add(new PercentStorageRecord(component, length, dim));
  }

  private static int generateNewRequestCode() {
    return nextRequestCode++;
  }

  @Override
  protected void onResume() {
    super.onResume();
    Log.i(LOG_TAG, "Form " + formName + " got onResume");
    activeForm = this;

    // If applicationIsBeingClosed is true, call closeApplication() immediately to continue
    // unwinding through all forms of a multi-screen application.
    if (applicationIsBeingClosed) {
      closeApplication();
      return;
    }

    for (OnResumeListener onResumeListener : onResumeListeners) {
      onResumeListener.onResume();
    }
  }

  public void registerForOnResume(OnResumeListener component) {
    onResumeListeners.add(component);
  }

  /**
   * An app can register to be notified when App Inventor's Initialize
   * block has fired.  They will be called in Initialize().
   *
   * @param component
   */
  public void registerForOnInitialize(OnInitializeListener component) {
    onInitializeListeners.add(component);
  }

  @Override
  protected void onNewIntent(Intent intent) {
    super.onNewIntent(intent);
    Log.d(LOG_TAG, "Form " + formName + " got onNewIntent " + intent);
    for (OnNewIntentListener onNewIntentListener : onNewIntentListeners) {
      onNewIntentListener.onNewIntent(intent);
    }
  }

  public void registerForOnNewIntent(OnNewIntentListener component) {
    onNewIntentListeners.add(component);
  }

  @Override
  protected void onPause() {
    super.onPause();
    Log.i(LOG_TAG, "Form " + formName + " got onPause");
    for (OnPauseListener onPauseListener : onPauseListeners) {
      onPauseListener.onPause();
    }
  }

  public void registerForOnPause(OnPauseListener component) {
    onPauseListeners.add(component);
  }

  @Override
  protected void onStop() {
    super.onStop();
    Log.i(LOG_TAG, "Form " + formName + " got onStop");
    for (OnStopListener onStopListener : onStopListeners) {
      onStopListener.onStop();
    }
  }

  public void registerForOnStop(OnStopListener component) {
    onStopListeners.add(component);
  }

  public void registerForOnClear(OnClearListener component) {
    onClearListeners.add(component);
  }

  @Override
  protected void onDestroy() {
    super.onDestroy();
    // for debugging and future growth
    Log.i(LOG_TAG, "Form " + formName + " got onDestroy");

    // Unregister events for components in this form.
    EventDispatcher.removeDispatchDelegate(this);

    for (OnDestroyListener onDestroyListener : onDestroyListeners) {
      onDestroyListener.onDestroy();
    }
  }

  public void registerForOnDestroy(OnDestroyListener component) {
    onDestroyListeners.add(component);
  }

  public void registerForOnCreateOptionsMenu(OnCreateOptionsMenuListener component) {
    onCreateOptionsMenuListeners.add(component);
  }

  public void registerForOnOptionsItemSelected(OnOptionsItemSelectedListener component) {
    onOptionsItemSelectedListeners.add(component);
  }

  public Dialog onCreateDialog(int id) {
    switch(id) {
    case FullScreenVideoUtil.FULLSCREEN_VIDEO_DIALOG_FLAG:
      return fullScreenVideoUtil.createFullScreenVideoDialog();
    default:
      return super.onCreateDialog(id);
    }
  }

  public void onPrepareDialog(int id, Dialog dialog) {
    switch(id) {
    case FullScreenVideoUtil.FULLSCREEN_VIDEO_DIALOG_FLAG:
      fullScreenVideoUtil.prepareFullScreenVideoDialog(dialog);
      break;
    default:
      super.onPrepareDialog(id, dialog);
    }
  }

  /**
   * Compiler-generated method to initialize and add application components to
   * the form.  We just provide an implementation here to artificially make
   * this class concrete so that it is included in the documentation and
   * Codeblocks language definition file generated by
   * {@link com.google.appinventor.components.scripts.DocumentationGenerator} and
   * {@link com.google.appinventor.components.scripts.LangDefXmlGenerator},
   * respectively.  The actual implementation appears in {@code runtime.scm}.
   */
  protected void $define() {    // This must be declared protected because we are called from Screen1 which subclasses
                                // us and isn't in our package.
    throw new UnsupportedOperationException();
  }

  @Override
  public boolean canDispatchEvent(Component component, String eventName) {
    // Events can only be dispatched after the screen initialized event has completed.
    boolean canDispatch = screenInitialized ||
        (component == this && eventName.equals("Initialize"));

    if (canDispatch) {
      // Set activeForm to this before the event is dispatched.
      // runtime.scm will call getActiveForm() when the event handler executes.
      activeForm = this;
    }

    return canDispatch;
  }

  /**
   * A trivial implementation to artificially make this class concrete so
   * that it is included in the documentation and
   * Codeblocks language definition file generated by
   * {@link com.google.appinventor.components.scripts.DocumentationGenerator} and
   * {@link com.google.appinventor.components.scripts.LangDefXmlGenerator},
   * respectively.  The actual implementation appears in {@code runtime.scm}.
   */
  @Override
  public boolean dispatchEvent(Component component, String componentName, String eventName,
      Object[] args) {
    throw new UnsupportedOperationException();
  }


  /**
   * Initialize event handler.
   */
  @SimpleEvent(description = "Screen starting")
  public void Initialize() {
    // Dispatch the Initialize event only after the screen's width and height are no longer zero.
    androidUIHandler.post(new Runnable() {
      public void run() {
        if (frameLayout != null && frameLayout.getWidth() != 0 && frameLayout.getHeight() != 0) {
          EventDispatcher.dispatchEvent(Form.this, "Initialize");
          if (sCompatibilityMode) { // Make sure call to setLayout happens
            Sizing("Fixed");
          } else {
            Sizing("Responsive");
          }
          screenInitialized = true;

          //  Call all apps registered to be notified when Initialize Event is dispatched
          for (OnInitializeListener onInitializeListener : onInitializeListeners) {
            onInitializeListener.onInitialize();
          }
          if (activeForm instanceof ReplForm) { // We are the Companion
            ((ReplForm)activeForm).HandleReturnValues();
          }
        } else {
          // Try again later.
          androidUIHandler.post(this);
        }
      }
    });
  }

  @SimpleEvent(description = "Screen orientation changed")
  public void ScreenOrientationChanged() {
    EventDispatcher.dispatchEvent(this, "ScreenOrientationChanged");
  }

  /**
   * ErrorOccurred event handler.
   */
  @SimpleEvent(
      description = "Event raised when an error occurs. Only some errors will " +
      "raise this condition.  For those errors, the system will show a notification " +
      "by default.  You can use this event handler to prescribe an error " +
      "behavior different than the default.")
  public void ErrorOccurred(Component component, String functionName, int errorNumber,
      String message) {
    String componentType = component.getClass().getName();
    componentType = componentType.substring(componentType.lastIndexOf(".") + 1);
    Log.e(LOG_TAG, "Form " + formName + " ErrorOccurred, errorNumber = " + errorNumber +
        ", componentType = " + componentType + ", functionName = " + functionName +
        ", messages = " + message);
    if ((!(EventDispatcher.dispatchEvent(
        this, "ErrorOccurred", component, functionName, errorNumber, message)))
        && screenInitialized)  {
      // If dispatchEvent returned false, then no user-supplied error handler was run.
      // If in addition, the screen initializer was run, then we assume that the
      // user did not provide an error handler.   In this case, we run a default
      // error handler, namely, showing a notification to the end user of the app.
      // The app writer can override this by providing an error handler.
      new Notifier(this).ShowAlert("Error " + errorNumber + ": " + message);
    }
  }


  public void ErrorOccurredDialog(Component component, String functionName, int errorNumber,
      String message, String title, String buttonText) {
    String componentType = component.getClass().getName();
    componentType = componentType.substring(componentType.lastIndexOf(".") + 1);
    Log.e(LOG_TAG, "Form " + formName + " ErrorOccurred, errorNumber = " + errorNumber +
        ", componentType = " + componentType + ", functionName = " + functionName +
        ", messages = " + message);
    if ((!(EventDispatcher.dispatchEvent(
        this, "ErrorOccurred", component, functionName, errorNumber, message)))
        && screenInitialized)  {
      // If dispatchEvent returned false, then no user-supplied error handler was run.
      // If in addition, the screen initializer was run, then we assume that the
      // user did not provide an error handler.   In this case, we run a default
      // error handler, namely, showing a message dialog to the end user of the app.
      // The app writer can override this by providing an error handler.
      new Notifier(this).ShowMessageDialog("Error " + errorNumber + ": " + message, title, buttonText);
    }
  }


  public void dispatchErrorOccurredEvent(final Component component, final String functionName,
      final int errorNumber, final Object... messageArgs) {
    runOnUiThread(new Runnable() {
      public void run() {
        String message = ErrorMessages.formatMessage(errorNumber, messageArgs);
        ErrorOccurred(component, functionName, errorNumber, message);
      }
    });
  }

  // This is like dispatchErrorOccurredEvent, except that it defaults to showing
  // a message dialog rather than an alert.   The app writer can override either of these behaviors,
  // but using the event dialog version frees the app writer from the need to explicitly override
  // the alert behavior in the case
  // where a message dialog is what's generally needed.
  public void dispatchErrorOccurredEventDialog(final Component component, final String functionName,
      final int errorNumber, final Object... messageArgs) {
    runOnUiThread(new Runnable() {
      public void run() {
        String message = ErrorMessages.formatMessage(errorNumber, messageArgs);
        ErrorOccurredDialog(
            component,
            functionName,
            errorNumber,
            message,
            "Error in " + functionName,
            "Dismiss");
      }
    });
  }

  // This runtimeFormErrorOccurred can be called from runtime.scm in
  // the case of a runtime error.  The event is always signaled in the
  // active form. It triggers the normal Form error system which fires
  // the ErrorOccurred event. This can be handled by the App Inventor
  // programmer. If it isn't a Notifier (toast) is displayed showing
  // the error.
  public void runtimeFormErrorOccurredEvent(String functionName, int errorNumber, String message) {
    Log.d("FORM_RUNTIME_ERROR", "functionName is " + functionName);
    Log.d("FORM_RUNTIME_ERROR", "errorNumber is " + errorNumber);
    Log.d("FORM_RUNTIME_ERROR", "message is " + message);
    dispatchErrorOccurredEvent((Component) activeForm, functionName, errorNumber, message);
  }

  /**
   * Scrollable property getter method.
   *
   * @return  true if the screen is vertically scrollable
   */
  @SimpleProperty(category = PropertyCategory.APPEARANCE,
    description = "When checked, there will be a vertical scrollbar on the "
    + "screen, and the height of the application can exceed the physical "
    + "height of the device. When unchecked, the application height is "
    + "constrained to the height of the device.")
  public boolean Scrollable() {
    return scrollable;
  }

  /**
   * Scrollable property setter method.
   *
   * @param scrollable  true if the screen should be vertically scrollable
   */
  @DesignerProperty(editorType = PropertyTypeConstants.PROPERTY_TYPE_BOOLEAN,
    defaultValue = "False")
  @SimpleProperty
  public void Scrollable(boolean scrollable) {
    if (this.scrollable == scrollable && frameLayout != null) {
      return;
    }

    this.scrollable = scrollable;
    recomputeLayout();
  }

  private void recomputeLayout() {

    Log.d(LOG_TAG, "recomputeLayout called");
    // Remove our view from the current frameLayout.
    if (frameLayout != null) {
      frameLayout.removeAllViews();
    }
    frameWithTitle.removeAllViews();
    if (isAppCompatMode() && !isClassicTheme && titleBar != null) {
      try {
        frameWithTitle.addView(titleBar, new ViewGroup.LayoutParams(
            ViewGroup.LayoutParams.MATCH_PARENT,
            ViewGroup.LayoutParams.WRAP_CONTENT
        ));
      } catch(IllegalStateException e) {
        // Whoops!
      }
    }

    // Layout
    // ------frameWithTitle------
    // | [======titleBar======] |
    // | ------scaleLayout----- |
    // | | ----frameLayout--- | |
    // | | |                | | |
    // | | ------------------ | |
    // | ---------------------- |
    // --------------------------

    frameLayout = scrollable ? new ScrollView(this) : new FrameLayout(this);
    frameLayout.addView(viewLayout.getLayoutManager(), new ViewGroup.LayoutParams(
        ViewGroup.LayoutParams.MATCH_PARENT,
        ViewGroup.LayoutParams.MATCH_PARENT));

    setBackground(frameLayout);

    Log.d(LOG_TAG, "About to create a new ScaledFrameLayout");
    scaleLayout = new ScaledFrameLayout(this);
    scaleLayout.addView(frameLayout, new ViewGroup.LayoutParams(
        ViewGroup.LayoutParams.MATCH_PARENT,
        ViewGroup.LayoutParams.MATCH_PARENT));
    frameWithTitle.addView(scaleLayout, new ViewGroup.LayoutParams(
        ViewGroup.LayoutParams.MATCH_PARENT,
        ViewGroup.LayoutParams.MATCH_PARENT));
    frameLayout.getViewTreeObserver().addOnGlobalLayoutListener(this);
    scaleLayout.requestLayout();
    androidUIHandler.post(new Runnable() {
      public void run() {
        if (frameLayout != null && frameLayout.getWidth() != 0 && frameLayout.getHeight() != 0) {
          if (sCompatibilityMode) { // Make sure call to setLayout happens
            Sizing("Fixed");
          } else {
            Sizing("Responsive");
          }
          ReplayFormOrientation(); // Re-do Form layout because percentage code
                                   // needs to recompute objects sizes etc.
          frameWithTitle.requestLayout();
        } else {
          // Try again later.
          androidUIHandler.post(this);
        }
      }
    });
  }

  /**
   * BackgroundColor property getter method.
   *
   * @return  background RGB color with alpha
   */
  @SimpleProperty(category = PropertyCategory.APPEARANCE)
  public int BackgroundColor() {
    return backgroundColor;
  }

  /**
   * BackgroundColor property setter method.
   *
   * @param argb  background RGB color with alpha
   */
  @DesignerProperty(editorType = PropertyTypeConstants.PROPERTY_TYPE_COLOR,
      defaultValue = Component.DEFAULT_VALUE_COLOR_WHITE)
  @SimpleProperty
  public void BackgroundColor(int argb) {
    if (argb == Component.COLOR_DEFAULT) {
      usesDefaultBackground = true;
    } else {
      usesDefaultBackground = false;
      backgroundColor = argb;
    }
    // setBackground(viewLayout.getLayoutManager()); // Doesn't seem necessary anymore
    setBackground(frameLayout);
  }

  /**
   * Returns the path of the background image.
   *
   * @return  the path of the background image
   */
  @SimpleProperty(
      category = PropertyCategory.APPEARANCE,
      description = "The screen background image.")
  public String BackgroundImage() {
    return backgroundImagePath;
  }


  /**
   * Specifies the path of the background image.
   *
   * <p/>See {@link MediaUtil#determineMediaSource} for information about what
   * a path can be.
   *
   * @param path the path of the background image
   */
  @DesignerProperty(editorType = PropertyTypeConstants.PROPERTY_TYPE_ASSET,
      defaultValue = "")
  @SimpleProperty(
      category = PropertyCategory.APPEARANCE,
      description = "The screen background image.")
  public void BackgroundImage(String path) {
    backgroundImagePath = (path == null) ? "" : path;

    try {
      backgroundDrawable = MediaUtil.getBitmapDrawable(this, backgroundImagePath);
    } catch (IOException ioe) {
      Log.e(LOG_TAG, "Unable to load " + backgroundImagePath);
      backgroundDrawable = null;
    }
    setBackground(frameLayout);
  }

  /**
   * Title property getter method.
   *
   * @return  form caption
   */
  @SimpleProperty(category = PropertyCategory.APPEARANCE,
      description = "The caption for the form, which apears in the title bar")
  public String Title() {
    return getTitle().toString();
  }

  /**
   * Title property setter method: sets a new caption for the form in the
   * form's title bar.
   *
   * @param title  new form caption
   */
  @DesignerProperty(editorType = PropertyTypeConstants.PROPERTY_TYPE_STRING,
      defaultValue = "")
  @SimpleProperty
  public void Title(String title) {
    this.title = title;
    if (titleBar != null) {
      titleBar.setText(title);
    }
    setTitle(title);
    updateTitle();
  }


  /**
   * AboutScreen property getter method.
   *
   * @return  AboutScreen string
   */
  @SimpleProperty(category = PropertyCategory.APPEARANCE,
      description = "Information about the screen.  It appears when \"About this Application\" "
      + "is selected from the system menu. Use it to inform people about your app.  In multiple "
      + "screen apps, each screen has its own AboutScreen info.")
  public String AboutScreen() {
    return aboutScreen;
  }

  /**
   * AboutScreen property setter method: sets a new aboutApp string for the form in the
   * form's "About this application" menu.
   *
   * @param aboutScreen content to be displayed in aboutApp
   */
  @DesignerProperty(editorType = PropertyTypeConstants.PROPERTY_TYPE_TEXTAREA,
      defaultValue = "")
  @SimpleProperty
  public void AboutScreen(String aboutScreen) {
    this.aboutScreen = aboutScreen;
  }

  /**
   * TitleVisible property getter method.
   *
   * @return  showTitle boolean
   */
  @SimpleProperty(category = PropertyCategory.APPEARANCE,
      description = "The title bar is the top gray bar on the screen. This property reports whether the title bar is visible.")
  public boolean TitleVisible() {
    return showTitle;
  }

  /**
   * TitleVisible property setter method.
   *
   * @param show boolean
   */
  @DesignerProperty(editorType = PropertyTypeConstants.PROPERTY_TYPE_BOOLEAN,
      defaultValue = "True")
  @SimpleProperty(category = PropertyCategory.APPEARANCE)
  public void TitleVisible(boolean show) {
    if (show != showTitle) {
      if (actionBarEnabled) {
        ActionBar actionBar = getSupportActionBar();
        if (actionBar != null) {
          if (show) {
            actionBar.show();
          } else {
            actionBar.hide();
          }
          showTitle = show;
        }
      } else {
        showTitle = show;
        maybeShowTitleBar();
      }
    }
  }

  /**
   * ShowStatusBar property getter method.
   *
   * @return  showStatusBar boolean
   */
  @SimpleProperty(category = PropertyCategory.APPEARANCE,
      description = "The status bar is the topmost bar on the screen. This property reports whether the status bar is visible.")
  public boolean ShowStatusBar() {
    return showStatusBar;
  }

  /**
   * ShowStatusBar property setter method.
   *
   * @param show boolean
   */
  @DesignerProperty(editorType = PropertyTypeConstants.PROPERTY_TYPE_BOOLEAN,
      defaultValue = "True")
  @SimpleProperty(category = PropertyCategory.APPEARANCE)
  public void ShowStatusBar(boolean show) {
    if (show != showStatusBar) {
      if (show) {
        getWindow().addFlags(WindowManager.LayoutParams.FLAG_FORCE_NOT_FULLSCREEN);
        getWindow().clearFlags(WindowManager.LayoutParams.FLAG_FULLSCREEN);
      } else {
        getWindow().addFlags(WindowManager.LayoutParams.FLAG_FULLSCREEN);
        getWindow().clearFlags(WindowManager.LayoutParams.FLAG_FORCE_NOT_FULLSCREEN);
      }
      showStatusBar = show;
    }
  }

  /**
   * The requested screen orientation. Commonly used values are
      unspecified (-1), landscape (0), portrait (1), sensor (4), and user (2).  " +
      "See the Android developer documentation for ActivityInfo.Screen_Orientation for the " +
      "complete list of possible settings.
   *
   * ScreenOrientation property getter method.
   *
   * @return  screen orientation
   */
  @SimpleProperty(category = PropertyCategory.APPEARANCE,
      description = "The requested screen orientation, specified as a text value.  " +
      "Commonly used values are " +
      "landscape, portrait, sensor, user and unspecified.  " +
      "See the Android developer documentation for ActivityInfo.Screen_Orientation for the " +
      "complete list of possible settings.")
  public String ScreenOrientation() {
    switch (getRequestedOrientation()) {
      case ActivityInfo.SCREEN_ORIENTATION_BEHIND:
        return "behind";
      case ActivityInfo.SCREEN_ORIENTATION_LANDSCAPE:
        return "landscape";
      case ActivityInfo.SCREEN_ORIENTATION_NOSENSOR:
        return "nosensor";
      case ActivityInfo.SCREEN_ORIENTATION_PORTRAIT:
        return "portrait";
      case ActivityInfo.SCREEN_ORIENTATION_SENSOR:
        return "sensor";
      case ActivityInfo.SCREEN_ORIENTATION_UNSPECIFIED:
        return "unspecified";
      case ActivityInfo.SCREEN_ORIENTATION_USER:
        return "user";
      case 10: // ActivityInfo.SCREEN_ORIENTATION_FULL_SENSOR
        return "fullSensor";
      case 8: // ActivityInfo.SCREEN_ORIENTATION_REVERSE_LANDSCAPE
        return "reverseLandscape";
      case 9: // ActivityInfo.SCREEN_ORIENTATION_REVERSE_PORTRAIT
        return "reversePortrait";
      case 6: // ActivityInfo.SCREEN_ORIENTATION_SENSOR_LANDSCAPE
        return "sensorLandscape";
      case 7: // ActivityInfo.SCREEN_ORIENTATION_SENSOR_PORTRAIT
        return "sensorPortrait";
    }

    return "unspecified";
  }

  /**
   * ScreenOrientation property setter method: sets the screen orientation for
   * the form.
   *
   * @param screenOrientation  the screen orientation as a string
   */
  @DesignerProperty(editorType = PropertyTypeConstants.PROPERTY_TYPE_SCREEN_ORIENTATION,
      defaultValue = "unspecified")
  @SimpleProperty(category = PropertyCategory.APPEARANCE)
  public void ScreenOrientation(String screenOrientation) {
    if (screenOrientation.equalsIgnoreCase("behind")) {
      setRequestedOrientation(ActivityInfo.SCREEN_ORIENTATION_BEHIND);
    } else if (screenOrientation.equalsIgnoreCase("landscape")) {
      setRequestedOrientation(ActivityInfo.SCREEN_ORIENTATION_LANDSCAPE);
    } else if (screenOrientation.equalsIgnoreCase("nosensor")) {
      setRequestedOrientation(ActivityInfo.SCREEN_ORIENTATION_NOSENSOR);
    } else if (screenOrientation.equalsIgnoreCase("portrait")) {
      setRequestedOrientation(ActivityInfo.SCREEN_ORIENTATION_PORTRAIT);
    } else if (screenOrientation.equalsIgnoreCase("sensor")) {
      setRequestedOrientation(ActivityInfo.SCREEN_ORIENTATION_SENSOR);
    } else if (screenOrientation.equalsIgnoreCase("unspecified")) {
      setRequestedOrientation(ActivityInfo.SCREEN_ORIENTATION_UNSPECIFIED);
    } else if (screenOrientation.equalsIgnoreCase("user")) {
      setRequestedOrientation(ActivityInfo.SCREEN_ORIENTATION_USER);
    } else if (SdkLevel.getLevel() >= SdkLevel.LEVEL_GINGERBREAD) {
      if (screenOrientation.equalsIgnoreCase("fullSensor")) {
        setRequestedOrientation(10); // ActivityInfo.SCREEN_ORIENTATION_FULL_SENSOR
      } else if (screenOrientation.equalsIgnoreCase("reverseLandscape")) {
        setRequestedOrientation(8); // ActivityInfo.SCREEN_ORIENTATION_REVERSE_LANDSCAPE
      } else if (screenOrientation.equalsIgnoreCase("reversePortrait")) {
        setRequestedOrientation(9); // ActivityInfo.SCREEN_ORIENTATION_REVERSE_PORTRAIT
      } else if (screenOrientation.equalsIgnoreCase("sensorLandscape")) {
        setRequestedOrientation(6); // ActivityInfo.SCREEN_ORIENTATION_SENSOR_LANDSCAPE
      } else if (screenOrientation.equalsIgnoreCase("sensorPortrait")) {
        setRequestedOrientation(7); // ActivityInfo.SCREEN_ORIENTATION_SENSOR_PORTRAIT
      } else {
        dispatchErrorOccurredEvent(this, "ScreenOrientation",
            ErrorMessages.ERROR_INVALID_SCREEN_ORIENTATION, screenOrientation);
      }
    } else {
      dispatchErrorOccurredEvent(this, "ScreenOrientation",
          ErrorMessages.ERROR_INVALID_SCREEN_ORIENTATION, screenOrientation);
    }
  }

  @DesignerProperty(editorType = PropertyTypeConstants.PROPERTY_TYPE_BOOLEAN,
      defaultValue = "False")
  @SimpleProperty(userVisible = false)
  public void ActionBar(boolean enabled) {
    if (actionBarEnabled != enabled) {
      setActionBarEnabled(enabled);
      if (enabled) {
        hideTitleBar();
        ActionBar actionBar = getSupportActionBar();
        if (actionBar == null) {
          dispatchErrorOccurredEvent(this, "ActionBar", ErrorMessages.ERROR_ACTIONBAR_NOT_SUPPORTED);
          actionBarEnabled = false;
          return;
        } else if (showTitle) {
          actionBar.show();
        } else {
          actionBar.hide();
        }
      } else {
        maybeShowTitleBar();
        ActionBar actionBar = getSupportActionBar();
        if (actionBar != null) {
          actionBar.hide();
        }
      }
      actionBarEnabled = enabled;
    }
  }

  // Note(halabelson): This section on centering is duplicated between Form and HVArrangement
  // I did not see a clean way to abstract it.  Someone should have a look.

  // Note(halabelson): The numeric encodings of the alignment specifications are specified
  // in ComponentConstants

  /**
  * Returns a number that encodes how contents of the screen are aligned horizontally.
  * The choices are: 1 = left aligned, 2 = horizontally centered, 3 = right aligned
  */
  @SimpleProperty(
     category = PropertyCategory.APPEARANCE,
     description = "A number that encodes how contents of the screen are aligned " +
         " horizontally. The choices are: 1 = left aligned, 2 = horizontally centered, " +
         " 3 = right aligned.")
 public int AlignHorizontal() {
   return horizontalAlignment;
 }

 /**
  * Sets the horizontal alignment for contents of the screen
  *
  * @param alignment
  */
 @DesignerProperty(editorType = PropertyTypeConstants.PROPERTY_TYPE_HORIZONTAL_ALIGNMENT,
     defaultValue = ComponentConstants.HORIZONTAL_ALIGNMENT_DEFAULT + "")
 @SimpleProperty
 public void AlignHorizontal(int alignment) {
   try {
     // notice that the throw will prevent the alignment from being changed
     // if the argument is illegal
     alignmentSetter.setHorizontalAlignment(alignment);
     horizontalAlignment = alignment;
   } catch (IllegalArgumentException e) {
     this.dispatchErrorOccurredEvent(this, "HorizontalAlignment",
         ErrorMessages.ERROR_BAD_VALUE_FOR_HORIZONTAL_ALIGNMENT, alignment);
   }
 }

 /**
  * Returns a number that encodes how contents of the arrangement are aligned vertically.
  * The choices are: 1 = top, 2 = vertically centered, 3 = aligned at the bottom.
  * Vertical alignment has no effect if the screen is scrollable.
  */
 @SimpleProperty(
     category = PropertyCategory.APPEARANCE,
     description = "A number that encodes how the contents of the arrangement are aligned " +
     "vertically. The choices are: 1 = aligned at the top, 2 = vertically centered, " +
     "3 = aligned at the bottom. Vertical alignment has no effect if the screen is scrollable.")
 public int AlignVertical() {
   return verticalAlignment;
 }

 /**
  * Sets the vertical alignment for contents of the screen
  *
  * @param alignment
  */
 @DesignerProperty(editorType = PropertyTypeConstants.PROPERTY_TYPE_VERTICAL_ALIGNMENT,
     defaultValue = ComponentConstants.VERTICAL_ALIGNMENT_DEFAULT + "")
 @SimpleProperty
 public void AlignVertical(int alignment) {
   try {
     // notice that the throw will prevent the alignment from being changed
     // if the argument is illegal
     alignmentSetter.setVerticalAlignment(alignment);
     verticalAlignment = alignment;
   } catch (IllegalArgumentException e) {
     this.dispatchErrorOccurredEvent(this, "VerticalAlignment",
         ErrorMessages.ERROR_BAD_VALUE_FOR_VERTICAL_ALIGNMENT, alignment);
   }
 }

 /**
  * Returns the type of open screen animation (default, fade, zoom, slidehorizontal,
  * slidevertical and none).
  *
  * @return open screen animation
  */
  @SimpleProperty(category = PropertyCategory.APPEARANCE,
    description = "The animation for switching to another screen. Valid" +
    " options are default, fade, zoom, slidehorizontal, slidevertical, and none"    )
  public String OpenScreenAnimation() {
    return openAnimType;
  }

  /**
   * Sets the animation type for the transition to another screen.
   *
   * @param animType the type of animation to use for the transition
   */
  @DesignerProperty(editorType = PropertyTypeConstants.PROPERTY_TYPE_SCREEN_ANIMATION,
    defaultValue = "default")
  @SimpleProperty
  public void OpenScreenAnimation(String animType) {
    if ((animType != "default") &&
      (animType != "fade") && (animType != "zoom") && (animType != "slidehorizontal") &&
      (animType != "slidevertical") && (animType != "none")) {
      this.dispatchErrorOccurredEvent(this, "Screen",
        ErrorMessages.ERROR_SCREEN_INVALID_ANIMATION, animType);
      return;
    }
    openAnimType = animType;
  }

 /**
  * Returns the type of close screen animation (default, fade, zoom, slidehorizontal,
  * slidevertical and none).
  *
  * @return open screen animation
  */
  @SimpleProperty(category = PropertyCategory.APPEARANCE,
    description = "The animation for closing current screen and returning " +
    " to the previous screen. Valid options are default, fade, zoom, slidehorizontal, " +
    "slidevertical, and none")
  public String CloseScreenAnimation() {
    return closeAnimType;
  }

  /**
   * Sets the animation type for the transition of this form closing and returning
   * to a form behind it in the activity stack.
   *
   * @param animType the type of animation to use for the transition
   */
  @DesignerProperty(editorType = PropertyTypeConstants.PROPERTY_TYPE_SCREEN_ANIMATION,
    defaultValue = "default")
  @SimpleProperty
  public void CloseScreenAnimation(String animType) {
    if ((animType != "default") &&
      (animType != "fade") && (animType != "zoom") && (animType != "slidehorizontal") &&
      (animType != "slidevertical") && (animType != "none")) {
      this.dispatchErrorOccurredEvent(this, "Screen",
        ErrorMessages.ERROR_SCREEN_INVALID_ANIMATION, animType);
      return;
    }
    closeAnimType = animType;
  }

  /*
   * Used by ListPicker, and ActivityStarter to get this Form's current opening transition
   * animation
   */
  public String getOpenAnimType() {
    return openAnimType;
  }

  /**
   * Specifies the name of the application icon.
   *
   * @param name the name of the application icon
   */
  @DesignerProperty(editorType = PropertyTypeConstants.PROPERTY_TYPE_ASSET,
      defaultValue = "")
  @SimpleProperty(userVisible = false)
  public void Icon(String name) {
    // We don't actually need to do anything.
  }

  /**
   * Specifies the Version Code.
   *
   * @param vCode the version name of the application
   */
  @DesignerProperty(editorType = PropertyTypeConstants.PROPERTY_TYPE_NON_NEGATIVE_INTEGER,
    defaultValue = "1")
  @SimpleProperty(userVisible = false,
    description = "An integer value which must be incremented each time a new Android "
    +  "Application Package File (APK) is created for the Google Play Store.")
  public void VersionCode(int vCode) {
    // We don't actually need to do anything.
  }

  /**
   * Specifies the Version Name.
   *
   * @param vName the version name of the application
   */
  @DesignerProperty(editorType = PropertyTypeConstants.PROPERTY_TYPE_STRING,
    defaultValue = "1.0")
  @SimpleProperty(userVisible = false,
    description = "A string which can be changed to allow Google Play "
    + "Store users to distinguish between different versions of the App.")
  public void VersionName(String vName) {
    // We don't actually need to do anything.
  }

  /**
   * Sizing Property Setter
   *
   * @param
   */
  @DesignerProperty(editorType = PropertyTypeConstants.PROPERTY_TYPE_SIZING,
      defaultValue = "Fixed")
  @SimpleProperty(userVisible = false,
  // This desc won't apprear as a tooltip, since there's no block, but we'll keep it with the source.
  description = "If set to fixed,  screen layouts will be created for a single fixed-size screen and autoscaled. " +
      "If set to responsive, screen layouts will use the actual resolution of the device.  " +
      "See the documentation on responsive design in App Inventor for more information. " +
      "This property appears on Screen1 only and controls the sizing for all screens in the app.")
  public void Sizing(String value) {
    // This is used by the project and build server.
    // We also use it to adjust sizes
    Log.d(LOG_TAG, "Sizing(" + value + ")");
    formWidth = (int)((float) this.getResources().getDisplayMetrics().widthPixels / deviceDensity);
    formHeight = (int)((float) this.getResources().getDisplayMetrics().heightPixels / deviceDensity);
    if (value.equals("Fixed")) {
      sCompatibilityMode = true;
      formWidth /= compatScalingFactor;
      formHeight /= compatScalingFactor;
    } else {
      sCompatibilityMode = false;
    }
    scaleLayout.setScale(sCompatibilityMode ? compatScalingFactor : 1.0f);
    if (frameLayout != null) {
      frameLayout.invalidate();
    }
    Log.d(LOG_TAG, "formWidth = " + formWidth + " formHeight = " + formHeight);
  }

  // public String Sizing() {
  //   if (compatibilityMode) {
  //     return "Fixed";
  //   } else {
  //     return "Responsive";
  //   }
  // }

  /**
   * ShowListsAsJson Property Setter
   * This only appears in the designer for screen 1
   * @param
   */

  @DesignerProperty(editorType = PropertyTypeConstants.PROPERTY_TYPE_BOOLEAN,
    defaultValue = "False")
  @SimpleProperty(category = PropertyCategory.APPEARANCE, userVisible = false,
  // This description won't appear as a tooltip, since there's no block, but we'll keep it with the source.
    description = "If false, lists will be converted to strings using Lisp "
      + "notation, i.e., as symbols separated by spaces, e.g., (a 1 b2 (c "
      + "d). If true, lists will appear as in Json or Python, e.g.  [\"a\", 1, "
      + "\"b\", 2, [\"c\", \"d\"]].  This property appears only in Screen 1, "
      + "and the value for Screen 1 determines the behavior for all "
      + "screens. The property defaults to \"false\" meaning that the App "
      + "Inventor programmer must explicitly set it to \"true\" if JSON/Python "
      + "syntax is desired. At some point in the future we will alter the "
      + "system so that new projects are created with this property set to "
      + "\"true\" by default. Existing projects will not be impacted. The App "
      + "Inventor programmer can also set it back to \"false\" in newer "
      + "projects if desired. "
    )
  public void ShowListsAsJson(boolean asJson) {
    showListsAsJson = asJson;
  }


  @SimpleProperty(category = PropertyCategory.APPEARANCE, userVisible = false)
  public boolean ShowListsAsJson() {
    return showListsAsJson;
  }

  /**
   * Specifies the App Name.
   *
   * @param aName the display name of the installed application in the phone
   */
  @DesignerProperty(editorType = PropertyTypeConstants.PROPERTY_TYPE_STRING,
      defaultValue = "")
  @SimpleProperty(userVisible = false,
  description = "This is the display name of the installed application in the phone." +
      "If the AppName is blank, it will be set to the name of the project when the project is built.")
  public void AppName(String aName) {
    // We don't actually need to do anything.
  }

  @DesignerProperty(editorType = PropertyTypeConstants.PROPERTY_TYPE_COLOR,
      defaultValue = ComponentConstants.DEFAULT_PRIMARY_COLOR)
  @SimpleProperty(userVisible = false, description = "This is the primary color used for " +
      "Material UI elements, such as the ActionBar.", category = PropertyCategory.APPEARANCE)
  public void PrimaryColor(final int color) {
    setPrimaryColor(color);
  }

  @SimpleProperty()
  public int PrimaryColor() {
    return primaryColor;
  }

  @DesignerProperty(editorType = PropertyTypeConstants.PROPERTY_TYPE_COLOR,
      defaultValue = ComponentConstants.DEFAULT_PRIMARY_DARK_COLOR)
  @SimpleProperty(userVisible = false, description = "This is the primary color used for darker " +
      "elements in Material UI.", category = PropertyCategory.APPEARANCE)
  public void PrimaryColorDark(int color) {
    primaryColorDark = color;
  }

  @SimpleProperty()
  public int PrimaryColorDark() {
    return primaryColorDark;
  }

  @DesignerProperty(editorType = PropertyTypeConstants.PROPERTY_TYPE_COLOR,
      defaultValue = ComponentConstants.DEFAULT_ACCENT_COLOR)
  @SimpleProperty(userVisible = false, description = "This is the accent color used for " +
      "highlights and other user interface accents.", category = PropertyCategory.APPEARANCE)
  public void AccentColor(int color) {
    accentColor = color;
  }

  @SimpleProperty()
  public int AccentColor() {
    return accentColor;
  }

  @DesignerProperty(editorType = PropertyTypeConstants.PROPERTY_TYPE_THEME,
      defaultValue = ComponentConstants.DEFAULT_THEME)
  @SimpleProperty(userVisible = false, description = "Sets the theme used by the application.")
  public void Theme(String theme) {
    if (usesDefaultBackground) {
      if (theme.equalsIgnoreCase("AppTheme")) {
        backgroundColor = Component.COLOR_BLACK;
      } else {
        backgroundColor = Component.COLOR_WHITE;
      }
      setBackground(frameLayout);
    }
    usesDarkTheme = false;
    if (theme.equals("Classic")) {
      setAppInventorTheme(Theme.CLASSIC);
    } else if (theme.equals("AppTheme.Light.DarkActionBar")) {
      setAppInventorTheme(Theme.DEVICE_DEFAULT);
    } else if (theme.equals("AppTheme.Light")) {
      setAppInventorTheme(Theme.BLACK_TITLE_TEXT);
    } else if (theme.equals("AppTheme")) {
      usesDarkTheme = true;
      setAppInventorTheme(Theme.DARK);
    }
  }

  /**
   * Width property getter method.
   *
   * @return  width property used by the layout
   */
  @SimpleProperty(category = PropertyCategory.APPEARANCE,
    description = "Screen width (x-size).")
  public int Width() {
    Log.d(LOG_TAG, "Form.Width = " + formWidth);
    return formWidth;
  }

  /**
   * Height property getter method.
   *
   * @return  height property used by the layout
   */
  @SimpleProperty(category = PropertyCategory.APPEARANCE,
    description = "Screen height (y-size).")
  public int Height() {
    Log.d(LOG_TAG, "Form.Height = " + formHeight);
    return formHeight;
  }

  @DesignerProperty(editorType = PropertyTypeConstants.PROPERTY_TYPE_STRING,
    defaultValue = "")
  @SimpleProperty(userVisible = false,
    description = "A URL to use to populate the Tutorial Sidebar while "
    + "editing a project. Used as a teaching aid.")
  public void TutorialURL(String url) {
    // We don't actually do anything This property is stored in the
    // project properties file
  }

  /**
   * Display a new form.
   *
   * @param nextFormName the name of the new form to display
   */
  // This is called from runtime.scm when a "open another screen" block is executed.
  public static void switchForm(String nextFormName) {
    if (activeForm != null) {
      activeForm.startNewForm(nextFormName, null);
    } else {
      throw new IllegalStateException("activeForm is null");
    }
  }

  /**
   * Display a new form and pass a startup value to the new form.
   *
   * @param nextFormName the name of the new form to display
   * @param startValue the start value to pass to the new form
   */
  // This is called from runtime.scm when a "open another screen with start value" block is
  // executed.  Note that startNewForm will JSON encode the start value
  public static void switchFormWithStartValue(String nextFormName, Object startValue) {
    Log.i(LOG_TAG, "Open another screen with start value:" + nextFormName);
    if (activeForm != null) {
      activeForm.startNewForm(nextFormName, startValue);
      } else {
        throw new IllegalStateException("activeForm is null");
    }
  }

  // This JSON encodes the startup value
  protected void startNewForm(String nextFormName, Object startupValue) {
    Log.i(LOG_TAG, "startNewForm:" + nextFormName);
    Intent activityIntent = new Intent();
    // Note that the following is dependent on form generated class names being the same as
    // their form names and all forms being in the same package.
    activityIntent.setClassName(this, getPackageName() + "." + nextFormName);
    String functionName = (startupValue == null) ? "open another screen" :
      "open another screen with start value";
    String jValue;
    if (startupValue != null) {
      Log.i(LOG_TAG, "StartNewForm about to JSON encode:" + startupValue);
      jValue = jsonEncodeForForm(startupValue, functionName);
      Log.i(LOG_TAG, "StartNewForm got JSON encoding:" + jValue);
    } else{
      jValue = "";
    }
    activityIntent.putExtra(ARGUMENT_NAME, jValue);
    // Save the nextFormName so that it can be passed to the OtherScreenClosed event in the
    // future.
    this.nextFormName = nextFormName;
    Log.i(LOG_TAG, "about to start new form" + nextFormName);
    try {
      Log.i(LOG_TAG, "startNewForm starting activity:" + activityIntent);
      startActivityForResult(activityIntent, SWITCH_FORM_REQUEST_CODE);
      AnimationUtil.ApplyOpenScreenAnimation(this, openAnimType);
    } catch (ActivityNotFoundException e) {
      dispatchErrorOccurredEvent(this, functionName,
          ErrorMessages.ERROR_SCREEN_NOT_FOUND, nextFormName);
    }
  }

  // functionName is used for including in the error message to be shown
  // if the JSON encoding fails
  protected static String jsonEncodeForForm(Object value, String functionName) {
    String jsonResult = "";
    Log.i(LOG_TAG, "jsonEncodeForForm -- creating JSON representation:" + value.toString());
    try {
      // TODO(hal): check that this is OK for raw strings
      jsonResult = JsonUtil.getJsonRepresentation(value);
      Log.i(LOG_TAG, "jsonEncodeForForm -- got JSON representation:" + jsonResult);
    } catch (JSONException e) {
      activeForm.dispatchErrorOccurredEvent(activeForm, functionName,
          // showing the bad value here will produce an ugly error on the phone, but it's
          // more useful than not showing the value
          ErrorMessages.ERROR_SCREEN_BAD_VALUE_FOR_SENDING, value.toString());
    }
    return jsonResult;
  }

  @SimpleEvent(description = "Event raised when another screen has closed and control has " +
      "returned to this screen.")
  public void OtherScreenClosed(String otherScreenName, Object result) {
    Log.i(LOG_TAG, "Form " + formName + " OtherScreenClosed, otherScreenName = " +
        otherScreenName + ", result = " + result.toString());
    EventDispatcher.dispatchEvent(this, "OtherScreenClosed", otherScreenName, result);
  }


  // Component implementation

  @Override
  public HandlesEventDispatching getDispatchDelegate() {
    return this;
  }

  // ComponentContainer implementation

  @Override
  public Activity $context() {
    return this;
  }

  @Override
  public Form $form() {
    return this;
  }

  @Override
  public void $add(AndroidViewComponent component) {
    viewLayout.add(component);
  }

  public float deviceDensity(){
    return this.deviceDensity;
  }

  public float compatScalingFactor() {
    return this.compatScalingFactor;
  }

  @Override
  public void setChildWidth(final AndroidViewComponent component, int width) {
    int cWidth = Width();
    if (cWidth == 0) {          // We're not really ready yet...
      final int fWidth = width;
      androidUIHandler.postDelayed(new Runnable() {
          @Override
          public void run() {
            System.err.println("(Form)Width not stable yet... trying again");
            setChildWidth(component, fWidth);
          }
        }, 100);                // Try again in 1/10 of a second
    }
    System.err.println("Form.setChildWidth(): width = " + width + " parent Width = " + cWidth + " child = " + component);
    if (width <= LENGTH_PERCENT_TAG) {
      width = cWidth * (- (width - LENGTH_PERCENT_TAG)) / 100;
//      System.err.println("Form.setChildWidth(): Setting " + component + " lastwidth to " + width);
    }

    component.setLastWidth(width);

    // A form is a vertical layout.
    ViewUtil.setChildWidthForVerticalLayout(component.getView(), width);
  }

  @Override
  public void setChildHeight(final AndroidViewComponent component, int height) {
    int cHeight = Height();
    if (cHeight == 0) {         // Not ready yet...
      final int fHeight = height;
      androidUIHandler.postDelayed(new Runnable() {
          @Override
          public void run() {
            System.err.println("(Form)Height not stable yet... trying again");
            setChildHeight(component, fHeight);
          }
        }, 100);                // Try again in 1/10 of a second
    }
    if (height <= LENGTH_PERCENT_TAG) {
      height = Height() * (- (height - LENGTH_PERCENT_TAG)) / 100;
    }

    component.setLastHeight(height);

    // A form is a vertical layout.
    ViewUtil.setChildHeightForVerticalLayout(component.getView(), height);
  }

  /*
   * This is called from runtime.scm at the beginning of each event handler.
   * It allows runtime.scm to know which form environment should be used for
   * looking up symbols. The active form is the form that is currently
   * (or was most recently) dispatching an event.
   */
  public static Form getActiveForm() {
    return activeForm;
  }


  /**
   * Returns the string that was passed to this screen when it was opened
   *
   * @return StartupText
   */
  // This is called from runtime.scm when a "get plain start text" block is executed.
  public static String getStartText() {
    if (activeForm != null) {
      return activeForm.startupValue;
    } else {
      throw new IllegalStateException("activeForm is null");
    }
  }


  /**
   * Returns the value that was passed to this screen when it was opened
   *
   * @return StartValue
   */
  // TODO(hal): cache this?
  // Note: This is called as a primitive from runtime.scm and it returns an arbitrary Java object.
  // Therefore it must be explicitly sanitized by runtime, unlike methods, which
  // are sanitized via call-component-method.
  public static Object getStartValue() {
    if (activeForm != null) {
      return decodeJSONStringForForm(activeForm.startupValue, "get start value");
    } else {
      throw new IllegalStateException("activeForm is null");
    }
  }


  /**
   * Closes the current screen, as opposed to finishApplication, which
   * exits the entire application.
   */
  // This is called from runtime.scm when a "close screen" block is executed.
  public static void finishActivity() {
    if (activeForm != null) {
      activeForm.closeForm(null);
    } else {
      throw new IllegalStateException("activeForm is null");
    }
  }

  // This is called from runtime.scm when a "close screen with value" block is executed.
  public static void finishActivityWithResult(Object result) {
    if (activeForm != null) {
      if (activeForm instanceof ReplForm) {
        ((ReplForm)activeForm).setResult(result);
        activeForm.closeForm(null);        // This will call RetValManager.popScreen()
      } else {
        String jString = jsonEncodeForForm(result, "close screen with value");
        Intent resultIntent = new Intent();
        resultIntent.putExtra(RESULT_NAME, jString);
        activeForm.closeForm(resultIntent);
      }
    } else {
      throw new IllegalStateException("activeForm is null");
    }
  }

  // This is called from runtime.scm when a "close screen with plain text" block is executed.
  public static void finishActivityWithTextResult(String result) {
    if (activeForm != null) {
      Intent resultIntent = new Intent();
      resultIntent.putExtra(RESULT_NAME, result);
      activeForm.closeForm(resultIntent);
    } else {
      throw new IllegalStateException("activeForm is null");
    }
  }


  protected void closeForm(Intent resultIntent) {
    if (resultIntent != null) {
      setResult(Activity.RESULT_OK, resultIntent);
    }
    finish();
    AnimationUtil.ApplyCloseScreenAnimation(this, closeAnimType);
  }

  // This is called from runtime.scm when a "close application" block is executed.
  public static void finishApplication() {
    if (activeForm != null) {
      activeForm.closeApplicationFromBlocks();
    } else {
      throw new IllegalStateException("activeForm is null");
    }
  }

  protected void closeApplicationFromBlocks() {
    closeApplication();
  }

  private void closeApplicationFromMenu() {
    closeApplication();
  }

  private void closeApplication() {
    // In a multi-screen application, only Screen1 can successfully call System.exit(0). Here, we
    // set applicationIsBeingClosed to true. If this is not Screen1, when we call finish() below,
    // the previous form's onResume method will be called. In onResume, we check
    // applicationIsBeingClosed and call closeApplication again. The stack of forms will unwind
    // until we get back to Screen1; then we'll call System.exit(0) below.
    applicationIsBeingClosed = true;

    finish();

    if (formName.equals("Screen1")) {
      // I know that this is frowned upon in Android circles but I really think that it's
      // confusing to users if the exit button doesn't really stop everything, including other
      // forms in the app (when we support them), non-UI threads, etc.  We might need to be
      // careful about this is we ever support services that start up on boot (since it might
      // mean that the only way to restart that service) is to reboot but that's a long way off.
      System.exit(0);
    }
  }

  // Configure the system menu to include items to kill the application and to show "about"
  // information

  @Override
  public boolean onCreateOptionsMenu(Menu menu) {
    // This procedure is called only once.  To change the items dynamically
    // we would use onPrepareOptionsMenu.
    super.onCreateOptionsMenu(menu);
    // add the menu items
    // Comment out the next line if we don't want the exit button
    addExitButtonToMenu(menu);
    addAboutInfoToMenu(menu);
    for (OnCreateOptionsMenuListener onCreateOptionsMenuListener : onCreateOptionsMenuListeners) {
      onCreateOptionsMenuListener.onCreateOptionsMenu(menu);
    }
    return true;
  }

  public void addExitButtonToMenu(Menu menu) {
    MenuItem stopApplicationItem = menu.add(Menu.NONE, Menu.NONE, Menu.FIRST,
    "Stop this application")
    .setOnMenuItemClickListener(new OnMenuItemClickListener() {
      public boolean onMenuItemClick(MenuItem item) {
        showExitApplicationNotification();
        return true;
      }
    });
    stopApplicationItem.setIcon(android.R.drawable.ic_notification_clear_all);
  }

  public void addAboutInfoToMenu(Menu menu) {
    MenuItem aboutAppItem = menu.add(Menu.NONE, Menu.NONE, 2,
    "About this application")
    .setOnMenuItemClickListener(new OnMenuItemClickListener() {
      public boolean onMenuItemClick(MenuItem item) {
        showAboutApplicationNotification();
        return true;
      }
    });
    aboutAppItem.setIcon(android.R.drawable.sym_def_app_icon);
  }

  @Override
  public boolean onOptionsItemSelected(MenuItem item) {
    for (OnOptionsItemSelectedListener onOptionsItemSelectedListener : onOptionsItemSelectedListeners) {
      if (onOptionsItemSelectedListener.onOptionsItemSelected(item)) {
        return true;
      }
    }
    return false;
  }

  private void showExitApplicationNotification() {
    String title = "Stop application?";
    String message = "Stop this application and exit? You'll need to relaunch " +
        "the application to use it again.";
    String positiveButton = "Stop and exit";
    String negativeButton = "Don't stop";
    // These runnables are passed to twoButtonAlert.  They perform the corresponding actions
    // when the button is pressed.   Here there's nothing to do for "don't stop" and cancel
    Runnable stopApplication = new Runnable() {public void run () {closeApplicationFromMenu();}};
    Runnable doNothing = new Runnable () {public void run() {}};
    Notifier.twoButtonDialog(
        this,
        message,
        title,
        positiveButton,
        negativeButton,
        false, // cancelable is false
        stopApplication,
        doNothing,
        doNothing);
  }

  private String yandexTranslateTagline = "";

  void setYandexTranslateTagline(){
    yandexTranslateTagline = "<p><small>Language translation powered by Yandex.Translate</small></p>";
  }

  private void showAboutApplicationNotification() {
    String title = "About this app";
    String MITtagline = "<p><small><em>Invented with MIT App Inventor<br>appinventor.mit.edu</em></small></p>";
    // Users can hide the taglines by including an HTML open comment <!-- in the about screen message
    String message = aboutScreen + MITtagline + yandexTranslateTagline;
    message = message.replaceAll("\\n", "<br>"); // Allow for line breaks in the string.
    String buttonText ="Got it";
    Notifier.oneButtonAlert(this, message, title, buttonText);
  }

  // This is called from clear-current-form in runtime.scm.
  public void clear() {
    Log.d(LOG_TAG, "Form " + formName + " clear called");
    viewLayout.getLayoutManager().removeAllViews();
    if (frameLayout != null) {
      frameLayout.removeAllViews();
      frameLayout = null;
    }
    // Set all screen properties to default values.
    defaultPropertyValues();
    onStopListeners.clear();
    onNewIntentListeners.clear();
    onResumeListeners.clear();
    onPauseListeners.clear();
    onDestroyListeners.clear();
    onInitializeListeners.clear();
    onCreateOptionsMenuListeners.clear();
    onOptionsItemSelectedListeners.clear();
    screenInitialized = false;
    // Notifiy those who care
    for (OnClearListener onClearListener : onClearListeners) {
      onClearListener.onClear();
    }
    // And reset the list
    onClearListeners.clear();
    System.err.println("Form.clear() About to do moby GC!");
    System.gc();
    dimChanges.clear();
  }

  public void deleteComponent(Object component) {
    if (component instanceof OnStopListener) {
      OnStopListener onStopListener = (OnStopListener) component;
      if (onStopListeners.contains(onStopListener)) {
        onStopListeners.remove(onStopListener);
      }
    }
    if (component instanceof OnNewIntentListener) {
      OnNewIntentListener onNewIntentListener = (OnNewIntentListener) component;
      if (onNewIntentListeners.contains(onNewIntentListener)) {
        onNewIntentListeners.remove(onNewIntentListener);
      }
    }
    if (component instanceof OnResumeListener) {
      OnResumeListener onResumeListener = (OnResumeListener) component;
      if (onResumeListeners.contains(onResumeListener)) {
        onResumeListeners.remove(onResumeListener);
      }
    }
    if (component instanceof OnPauseListener) {
      OnPauseListener onPauseListener = (OnPauseListener) component;
      if (onPauseListeners.contains(onPauseListener)) {
        onPauseListeners.remove(onPauseListener);
      }
    }
    if (component instanceof OnDestroyListener) {
      OnDestroyListener onDestroyListener = (OnDestroyListener) component;
      if (onDestroyListeners.contains(onDestroyListener)) {
        onDestroyListeners.remove(onDestroyListener);
      }
    }
    if (component instanceof OnInitializeListener) {
      OnInitializeListener onInitializeListener = (OnInitializeListener) component;
      if (onInitializeListeners.contains(onInitializeListener)) {
        onInitializeListeners.remove(onInitializeListener);
      }
    }
    if (component instanceof OnCreateOptionsMenuListener) {
      OnCreateOptionsMenuListener onCreateOptionsMenuListener = (OnCreateOptionsMenuListener) component;
      if (onCreateOptionsMenuListeners.contains(onCreateOptionsMenuListener)) {
        onCreateOptionsMenuListeners.remove(onCreateOptionsMenuListener);
      }
    }
    if (component instanceof OnOptionsItemSelectedListener) {
      OnOptionsItemSelectedListener onOptionsItemSelectedListener = (OnOptionsItemSelectedListener) component;
      if (onOptionsItemSelectedListeners.contains(onOptionsItemSelectedListener)) {
        onOptionsItemSelectedListeners.remove(onOptionsItemSelectedListener);
      }
    }
    if (component instanceof Deleteable) {
      ((Deleteable) component).onDelete();
    }
  }

  public void dontGrabTouchEventsForComponent() {
    // The following call results in the Form not grabbing our events and
    // handling dragging on its own, which it wants to do to handle scrolling.
    // Its effect only lasts long as the current set of motion events
    // generated during this touch and drag sequence.  Consequently, if a
    // component wants to handle dragging it needs to call this in the
    // onTouchEvent of its View.
    frameLayout.requestDisallowInterceptTouchEvent(true);
  }


  // This is used by Repl to throttle error messages which can get out of
  // hand, e.g. if triggered by Accelerometer.
  protected boolean toastAllowed() {
    long now = System.nanoTime();
    if (now > lastToastTime + minimumToastWait) {
      lastToastTime = now;
      return true;
    }
    return false;
  }

  // This is used by runtime.scm to call the Initialize of a component.
  public void callInitialize(Object component) throws Throwable {
    Method method;
    try {
      method = component.getClass().getMethod("Initialize", (Class<?>[]) null);
    } catch (SecurityException e) {
      Log.i(LOG_TAG, "Security exception " + e.getMessage());
      return;
    } catch (NoSuchMethodException e) {
      //This is OK.
      return;
    }
    try {
      Log.i(LOG_TAG, "calling Initialize method for Object " + component.toString());
      method.invoke(component, (Object[]) null);
    } catch (InvocationTargetException e){
      Log.i(LOG_TAG, "invoke exception: " + e.getMessage());
      throw e.getTargetException();
    }
  }

  /**
   * Perform some action related to fullscreen video display.
   * @param action
   *          Can be any of the following:
   *          <ul>
   *          <li>
   *          {@link com.google.appinventor.components.runtime.util.FullScreenVideoUtil#FULLSCREEN_VIDEO_ACTION_DURATION}
   *          </li>
   *          <li>
   *          {@link com.google.appinventor.components.runtime.util.FullScreenVideoUtil#FULLSCREEN_VIDEO_ACTION_FULLSCREEN}
   *          </li>
   *          <li>
   *          {@link com.google.appinventor.components.runtime.util.FullScreenVideoUtil#FULLSCREEN_VIDEO_ACTION_PAUSE}
   *          </li>
   *          <li>
   *          {@link com.google.appinventor.components.runtime.util.FullScreenVideoUtil#FULLSCREEN_VIDEO_ACTION_PLAY}
   *          </li>
   *          <li>
   *          {@link com.google.appinventor.components.runtime.util.FullScreenVideoUtil#FULLSCREEN_VIDEO_ACTION_SEEK}
   *          </li>
   *          <li>
   *          {@link com.google.appinventor.components.runtime.util.FullScreenVideoUtil#FULLSCREEN_VIDEO_ACTION_SOURCE}
   *          </li>
   *          <li>
   *          {@link com.google.appinventor.components.runtime.util.FullScreenVideoUtil#FULLSCREEN_VIDEO_ACTION_STOP}
   *          </li>
   *          </ul>
   * @param source
   *          The VideoPlayer to use in some actions.
   * @param data
   *          Used by the method. This object varies depending on the action.
   * @return Varies depending on what action was passed in.
   */
  public synchronized Bundle fullScreenVideoAction(int action, VideoPlayer source, Object data) {
    return fullScreenVideoUtil.performAction(action, source, data);
  }

  private void setBackground(View bgview) {
    Drawable setDraw = backgroundDrawable;
    if (backgroundImagePath != "" && setDraw != null) {
      setDraw = backgroundDrawable.getConstantState().newDrawable();
      setDraw.setColorFilter((backgroundColor != Component.COLOR_DEFAULT) ? backgroundColor : Component.COLOR_WHITE,
        PorterDuff.Mode.DST_OVER);
    } else {
      setDraw = new ColorDrawable(
        (backgroundColor != Component.COLOR_DEFAULT) ? backgroundColor : Component.COLOR_WHITE);
    }
    ViewUtil.setBackgroundImage(bgview, setDraw);
    bgview.invalidate();
  }

  public static boolean getCompatibilityMode() {
    return sCompatibilityMode;
  }

  /**
   * Hide the soft keyboard
   */
  @SimpleFunction(description = "Hide the onscreen soft keyboard.")
  public void HideKeyboard() {
    View view = this.getCurrentFocus();
    if (view == null) {
      view = frameLayout;
    }
    InputMethodManager imm = (InputMethodManager) getSystemService(Context.INPUT_METHOD_SERVICE);
    imm.hideSoftInputFromWindow(view.getWindowToken(), 0); 
  }

  protected void updateTitle() {
    final ActionBar actionBar = getSupportActionBar();
    if (actionBar != null) {
      actionBar.setTitle(title);
    }
  }

  private void hideActionBar() {
    ActionBar actionBar = getSupportActionBar();
    if (actionBar != null) {
      actionBar.hide();
    }
  }

  @Override
  protected void maybeShowTitleBar() {
    if (showTitle) {
      super.maybeShowTitleBar();
    } else {
      super.hideTitleBar();
    }
  }

  public boolean isDarkTheme() {
    return usesDarkTheme;
  }

<<<<<<< HEAD
  // Permission Handling Code

  public void askPermission(final String permission, final PermissionHandler responseRequestor) {
    final Form form = this;
    androidUIHandler.post(new Runnable() {
        @Override
        public void run() {
          if (ContextCompat.checkSelfPermission(form, permission) ==
            PackageManager.PERMISSION_GRANTED) {
            // We already have permission, so no need to ask
            responseRequestor.HandlePermissionResponse(permission, true);
            return;
          }
          int nonce = permissionRandom.nextInt(100000);
          permissionHandlers.put(nonce, responseRequestor);
          ActivityCompat.requestPermissions((Activity)form,
            new String[] {permission}, nonce);
        }
      });
  }

  @Override
  public void onRequestPermissionsResult(int requestCode,
    String permissions[], int[] grantResults) {
    PermissionHandler responder = permissionHandlers.get(requestCode);
    if (responder == null) {
      // Hmm. Shouldn't happen
      Log.e(LOG_TAG, "Received permission response which we cannot match.");
      return;
    }
    if (grantResults.length > 0
      && grantResults[0] == PackageManager.PERMISSION_GRANTED) {
      responder.HandlePermissionResponse(permissions[0], true);
    } else {
      responder.HandlePermissionResponse(permissions[0], false);
    }
    permissionHandlers.remove(requestCode);
  }

=======
  /**
   * Determines a WebView compatible, REPL-sensitive path for an asset provided by a given
   * extension.
   *
   * @param component The extension that is requesting an asset
   * @param asset The asset filename
   * @return A string containing the path to the asset
   * @throws FileNotFoundException if the asset cannot be located
   */
  public String getAssetPathForExtension(Component component, String asset) throws FileNotFoundException {
    String extPkgName = component.getClass().getPackage().getName();
    return ASSETS_PREFIX + extPkgName + "/" + asset;
  }

  /**
   * Opens an asset for reading as an InputStream. If the asset cannot be found, an IOException will
   * be raised.
   *
   * @param component The extension that is requesting an asset
   * @param asset The asset filename
   * @return A new input stream for the requested asset. The caller is responsible for closing the
   * stream to prevent resource leaking.
   * @throws IOException if the asset is not found or cannot be read
   */
  public InputStream openAssetForExtension(Component component, String asset) throws IOException {
    String path = getAssetPathForExtension(component, asset);
    if (path.startsWith(ASSETS_PREFIX)) {
      final AssetManager am = getAssets();
      return am.open(path.substring(ASSETS_PREFIX.length()));
    } else {
      return new FileInputStream(new File(URI.create(path)));
    }
  }
>>>>>>> 57533951
}<|MERGE_RESOLUTION|>--- conflicted
+++ resolved
@@ -6,8 +6,6 @@
 
 package com.google.appinventor.components.runtime;
 
-<<<<<<< HEAD
-=======
 import java.io.File;
 import java.io.FileInputStream;
 import java.io.FileNotFoundException;
@@ -24,7 +22,7 @@
 
 import android.content.res.AssetManager;
 import android.support.v7.app.ActionBar;
->>>>>>> 57533951
+
 import android.app.Activity;
 import android.app.Dialog;
 import android.app.ProgressDialog;
@@ -2326,7 +2324,6 @@
     return usesDarkTheme;
   }
 
-<<<<<<< HEAD
   // Permission Handling Code
 
   public void askPermission(final String permission, final PermissionHandler responseRequestor) {
@@ -2366,7 +2363,6 @@
     permissionHandlers.remove(requestCode);
   }
 
-=======
   /**
    * Determines a WebView compatible, REPL-sensitive path for an asset provided by a given
    * extension.
@@ -2400,5 +2396,4 @@
       return new FileInputStream(new File(URI.create(path)));
     }
   }
->>>>>>> 57533951
 }