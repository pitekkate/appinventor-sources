--- conflicted
+++ resolved
@@ -119,7 +119,27 @@
 		</dict>
 		<dict>
 			<key>FooterText</key>
-<<<<<<< HEAD
+			<string>Copyright (C) 2014-2017 Marcin Krzyżanowski &lt;marcin.krzyzanowski@gmail.com&gt;
+This software is provided 'as-is', without any express or implied warranty.
+
+In no event will the authors be held liable for any damages arising from the use of this software.
+
+Permission is granted to anyone to use this software for any purpose,including commercial applications, and to alter it and redistribute it freely, subject to the following restrictions:
+
+- The origin of this software must not be misrepresented; you must not claim that you wrote the original software. If you use this software in a product, an acknowledgment in the product documentation is required.
+- Altered source versions must be plainly marked as such, and must not be misrepresented as being the original software.
+- This notice may not be removed or altered from any source or binary distribution.
+- Redistributions of any form whatsoever must retain the following acknowledgment: 'This product includes software developed by the "Marcin Krzyzanowski" (http://krzyzanowskim.com/).'
+</string>
+			<key>License</key>
+			<string>Attribution</string>
+			<key>Title</key>
+			<string>CryptoSwift</string>
+			<key>Type</key>
+			<string>PSGroupSpecifier</string>
+		</dict>
+		<dict>
+			<key>FooterText</key>
 			<string>Apache License
                            Version 2.0, January 2004
                         http://www.apache.org/licenses/
@@ -327,24 +347,6 @@
 			<string>Apache License, Version 2.0</string>
 			<key>Title</key>
 			<string>DGCharts</string>
-=======
-			<string>Copyright (C) 2014-2017 Marcin Krzyżanowski &lt;marcin.krzyzanowski@gmail.com&gt;
-This software is provided 'as-is', without any express or implied warranty.
-
-In no event will the authors be held liable for any damages arising from the use of this software.
-
-Permission is granted to anyone to use this software for any purpose,including commercial applications, and to alter it and redistribute it freely, subject to the following restrictions:
-
-- The origin of this software must not be misrepresented; you must not claim that you wrote the original software. If you use this software in a product, an acknowledgment in the product documentation is required.
-- Altered source versions must be plainly marked as such, and must not be misrepresented as being the original software.
-- This notice may not be removed or altered from any source or binary distribution.
-- Redistributions of any form whatsoever must retain the following acknowledgment: 'This product includes software developed by the "Marcin Krzyzanowski" (http://krzyzanowskim.com/).'
-</string>
-			<key>License</key>
-			<string>Attribution</string>
-			<key>Title</key>
-			<string>CryptoSwift</string>
->>>>>>> 66d8de2b
 			<key>Type</key>
 			<string>PSGroupSpecifier</string>
 		</dict>
